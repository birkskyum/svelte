--- conflicted
+++ resolved
@@ -1,8 +1,5 @@
-<<<<<<< HEAD
-=======
 import 'dotenv/config';
 import sirv from 'sirv';
->>>>>>> aa0abb13
 import express from 'express';
 import session from 'express-session';
 import passport from 'passport';
@@ -95,17 +92,12 @@
 }
 
 app.use(
-<<<<<<< HEAD
-	serve('static', { setHeaders: res => res.setHeader('Access-Control-Allow-Origin', '*') }),
-=======
-	compression({ threshold: 0 }),
 	sirv('static', {
 		setHeaders(res) {
 			res.setHeader('Access-Control-Allow-Origin', '*');
 			res.hasHeader('Cache-Control') || res.setHeader('Cache-Control', 'max-age=600'); // 10min default
 		}
 	}),
->>>>>>> aa0abb13
 	sapper.middleware({
 		// TODO update Sapper so that we can pass props to the client
 		props: req => {
