import {
	ROOT_BLOCK,
	EACH_BLOCK,
	EACH_ITEM_BLOCK,
	IF_BLOCK,
	AWAIT_BLOCK,
	KEY_BLOCK,
	HEAD_BLOCK,
	DYNAMIC_COMPONENT_BLOCK,
	DYNAMIC_ELEMENT_BLOCK,
	SNIPPET_BLOCK
} from './block.js';
<<<<<<< HEAD
import type { STATE_SYMBOL } from './proxy.js';
import { DERIVED, EFFECT, RENDER_EFFECT, SOURCE, PRE_EFFECT, LAZY_PROPERTY } from './runtime.js';
=======
import type { READONLY_SYMBOL, STATE_SYMBOL } from './proxy.js';
import { DERIVED, EFFECT, RENDER_EFFECT, SOURCE, PRE_EFFECT } from './runtime.js';
>>>>>>> 89123a81

// Put all internal types in this file. Once we convert to JSDoc, we can make this a d.ts file

export type SignalFlags =
	| typeof SOURCE
	| typeof DERIVED
	| typeof EFFECT
	| typeof PRE_EFFECT
	| typeof RENDER_EFFECT;
export type EffectType = typeof EFFECT | typeof PRE_EFFECT | typeof RENDER_EFFECT;

type EventCallback = (event: Event) => boolean;
export type EventCallbackMap = Record<string, EventCallback | EventCallback[]>;

export type Store<V> = {
	subscribe: (run: (value: V) => void) => () => void;
	set(value: V): void;
};

// For all the core internal objects, we use single-character property strings.
// This not only reduces code-size and parsing, but it also improves the performance
// when the JS VM JITs the code.

export type ComponentContext = {
	/** local signals (needed for beforeUpdate/afterUpdate) */
	d: null | Signal<any>[];
	/** props */
	s: Record<string, unknown>;
	/** accessors */
	a: Record<string, any> | null;
	/** effects */
	e: null | Array<EffectSignal>;
	/** mounted */
	m: boolean;
	/** parent */
	p: null | ComponentContext;
	/** context */
	c: null | Map<unknown, unknown>;
	/** runes */
	r: boolean;
	/** update_callbacks */
	u: null | {
		/** afterUpdate callbacks */
		a: Array<() => void>;
		/** beforeUpdate callbacks */
		b: Array<() => void>;
		/** onMount callbacks */
		m: Array<() => any>;
	};
};

// We keep two shapes rather than a single monomorphic shape to improve the memory usage.
// Source signals don't need the same shape as they simply don't do as much as computations
// (effects and derived signals). Thus we can improve the memory profile at the slight cost
// of some runtime performance.

export type SourceSignal<V = unknown> = {
	/** consumers: Signals that read from the current signal */
	c: null | ComputationSignal[];
	/** equals: For value equality */
	e: null | EqualsFunctions;
	/** flags: The types that the signal represent, as a bitwise value */
	f: SignalFlags;
	/** value: The latest value for this signal */
	v: V;
};

export type SourceSignalDebug = {
	/** This is DEV only */
	inspect: Set<Function>;
};

export type ComputationSignal<V = unknown> = {
	/** block: The block associated with this effect/computed */
	b: null | Block;
	/** consumers: Signals that read from the current signal */
	c: null | ComputationSignal[];
	/** context: The associated component if this signal is an effect/computed */
	x: null | ComponentContext;
	/** dependencies: Signals that this signal reads from */
	d: null | Signal<V>[];
	/** destroy: Thing(s) that need destroying */
	y: null | (() => void) | Array<() => void>;
	/** equals: For value equality */
	e: null | EqualsFunctions;
	/** The types that the signal represent, as a bitwise value */
	f: SignalFlags;
	/** init: The function that we invoke for effects and computeds */
	i:
		| null
		| (() => V)
		| (() => void | (() => void))
		| ((b: Block, s: Signal) => void | (() => void));
	/** references: Anything that a signal owns */
	r: null | ComputationSignal[];
	/** value: The latest value for this signal, doubles as the teardown for effects */
	v: V;
	/** level: the depth from the root signal, used for ordering render/pre-effects topologically **/
	l: number;
};

export type Signal<V = unknown> = SourceSignal<V> | ComputationSignal<V>;

export type SignalDebug<V = unknown> = SourceSignalDebug & Signal<V>;

export type EffectSignal = ComputationSignal<null | (() => void)>;

export type MaybeSignal<T = unknown> = T | Signal<T>;

export type UnwrappedSignal<T> = T extends Signal<infer U> ? U : T;

export type EqualsFunctions<T = any> = (a: T, v: T) => boolean;

export type BlockType =
	| typeof ROOT_BLOCK
	| typeof EACH_BLOCK
	| typeof EACH_ITEM_BLOCK
	| typeof IF_BLOCK
	| typeof AWAIT_BLOCK
	| typeof KEY_BLOCK
	| typeof SNIPPET_BLOCK
	| typeof HEAD_BLOCK
	| typeof DYNAMIC_COMPONENT_BLOCK
	| typeof DYNAMIC_ELEMENT_BLOCK;

export type TemplateNode = Text | Element | Comment;

export type Transition = {
	/** effect */
	e: EffectSignal;
	/** payload */
	p: null | TransitionPayload;
	/** init */
	i: (from?: DOMRect) => TransitionPayload;
	/** finished */
	f: (fn: () => void) => void;
	in: () => void;
	/** out */
	o: () => void;
	/** cancel */
	c: () => void;
	/** cleanup */
	x: () => void;
	/** direction */
	r: 'in' | 'out' | 'both' | 'key';
	/** dom */
	d: HTMLElement;
};

export type RootBlock = {
	/** dom */
	d: null | TemplateNode | Array<TemplateNode>;
	/** effect */
	e: null | ComputationSignal;
	/** intro */
	i: boolean;
	/** parent */
	p: null;
	/** transition */
	r: null | ((transition: Transition) => void);
	/** type */
	t: typeof ROOT_BLOCK;
};

export type IfBlock = {
	/** value */
	v: boolean;
	/** dom */
	d: null | TemplateNode | Array<TemplateNode>;
	/** effect */
	e: null | EffectSignal;
	/** parent */
	p: Block;
	/** transition */
	r: null | ((transition: Transition) => void);
	/** consequent transitions */
	c: null | Set<Transition>;
	/** alternate transitions */
	a: null | Set<Transition>;
	/** effect */
	ce: null | EffectSignal;
	/** effect */
	ae: null | EffectSignal;
	/** type */
	t: typeof IF_BLOCK;
};

export type KeyBlock = {
	/** dom */
	d: null | TemplateNode | Array<TemplateNode>;
	/** effect */
	e: null | EffectSignal;
	/** parent */
	p: Block;
	/** transition */
	r: null | ((transition: Transition) => void);
	/** type */
	t: typeof KEY_BLOCK;
};

export type HeadBlock = {
	/** dom */
	d: null | TemplateNode | Array<TemplateNode>;
	/** effect */
	e: null | ComputationSignal;
	/** parent */
	p: Block;
	/** transition */
	r: null | ((transition: Transition) => void);
	/** type */
	t: typeof HEAD_BLOCK;
};

export type DynamicElementBlock = {
	/** dom */
	d: null | TemplateNode | Array<TemplateNode>;
	/** effect */
	e: null | ComputationSignal;
	/** parent */
	p: Block;
	/** transition */
	r: null | ((transition: Transition) => void);
	/** type */
	t: typeof DYNAMIC_ELEMENT_BLOCK;
};

export type DynamicComponentBlock = {
	/** dom */
	d: null | TemplateNode | Array<TemplateNode>;
	/** effect */
	e: null | ComputationSignal;
	/** parent */
	p: Block;
	/** transition */
	r: null | ((transition: Transition) => void);
	/** type */
	t: typeof DYNAMIC_COMPONENT_BLOCK;
};

export type AwaitBlock = {
	/** dom */
	d: null | TemplateNode | Array<TemplateNode>;
	/** effect */
	e: null | ComputationSignal;
	/** parent */
	p: Block;
	/** pending */
	n: boolean;
	/** transition */
	r: null | ((transition: Transition) => void);
	/** type */
	t: typeof AWAIT_BLOCK;
};

export type EachBlock = {
	/** anchor */
	a: Element | Comment;
	/** flags */
	f: number;
	/** dom */
	d: null | TemplateNode | Array<TemplateNode>;
	/** items */
	v: EachItemBlock[];
	/** effewct */
	e: null | ComputationSignal;
	/** parent */
	p: Block;
	/** transition */
	r: null | ((transition: Transition) => void);
	/** transitions */
	s: Array<EachItemBlock>;
	/** type */
	t: typeof EACH_BLOCK;
};

export type EachItemBlock = {
	/** transition */
	a: null | ((block: EachItemBlock, transitions: Set<Transition>) => void);
	/** dom */
	d: null | TemplateNode | Array<TemplateNode>;
	/** effect */
	e: null | ComputationSignal;
	/** item */
	v: any | Signal<any>;
	/** index */
	i: number | Signal<number>;
	/** key */
	k: unknown;
	/** parent */
	p: EachBlock;
	/** transition */
	r: null | ((transition: Transition) => void);
	/** transitions */
	s: null | Set<Transition>;
	/** type */
	t: typeof EACH_ITEM_BLOCK;
};

export type SnippetBlock = {
	/** dom */
	d: null | TemplateNode | Array<TemplateNode>;
	/** parent */
	p: Block;
	/** effect */
	e: null | ComputationSignal;
	/** transition */
	r: null;
	/** type */
	t: typeof SNIPPET_BLOCK;
};

export type Block =
	| RootBlock
	| IfBlock
	| AwaitBlock
	| DynamicElementBlock
	| DynamicComponentBlock
	| HeadBlock
	| KeyBlock
	| EachBlock
	| EachItemBlock
	| SnippetBlock;

export type TransitionFn<P> = (
	element: Element,
	props: P,
	options: { direction?: 'in' | 'out' | 'both' }
) => TransitionPayload;

export type AnimateFn<P> = (
	element: Element,
	rects: { from: DOMRect; to: DOMRect },
	props: P,
	options: {}
) => TransitionPayload;

export type TransitionPayload = {
	delay?: number;
	duration?: number;
	easing?: (t: number) => number;
	css?: (t: number, u: number) => string;
	tick?: (t: number, u: number) => string;
};

export type StoreReferencesContainer = Record<
	string,
	{
		store: Store<any> | null;
		last_value: any;
		unsubscribe: Function;
		value: Signal<any>;
	}
>;

export type ActionPayload<P> = { destroy?: () => void; update?: (value: P) => void };

export type Render = {
	/** dom */
	d: null | TemplateNode | Array<TemplateNode>;
	/** effect */
	e: null | EffectSignal;
	/** transitions */
	s: Set<Transition>;
	/** prev */
	p: Render | null;
};

export type Raf = {
	tick: (callback: (time: DOMHighResTimeStamp) => void) => any;
	now: () => number;
};

export interface Task {
	abort(): void;
	promise: Promise<void>;
}

export type TaskCallback = (now: number) => boolean | void;

export type TaskEntry = { c: TaskCallback; f: () => void };

export interface ProxyMetadata<T = Record<string | symbol, any>> {
	/** A map of signals associated to the properties that are reactive */
	s: Map<string | symbol, SourceSignal<any>>;
	/** A version counter, used within the proxy to signal changes in places where there's no other way to signal an update */
	v: SourceSignal<number>;
	/** `true` if the proxified object is an array */
	a: boolean;
	/** Immutable: Whether to use a source or mutable source under the hood */
	i: boolean;
	/** The associated proxy */
	p: ProxyStateObject<T>;
	/** The original target this proxy was created for */
	t: T;
}

export type ProxyStateObject<T = Record<string | symbol, any>> = T & {
	[STATE_SYMBOL]: ProxyMetadata;
};<|MERGE_RESOLUTION|>--- conflicted
+++ resolved
@@ -10,13 +10,8 @@
 	DYNAMIC_ELEMENT_BLOCK,
 	SNIPPET_BLOCK
 } from './block.js';
-<<<<<<< HEAD
 import type { STATE_SYMBOL } from './proxy.js';
-import { DERIVED, EFFECT, RENDER_EFFECT, SOURCE, PRE_EFFECT, LAZY_PROPERTY } from './runtime.js';
-=======
-import type { READONLY_SYMBOL, STATE_SYMBOL } from './proxy.js';
 import { DERIVED, EFFECT, RENDER_EFFECT, SOURCE, PRE_EFFECT } from './runtime.js';
->>>>>>> 89123a81
 
 // Put all internal types in this file. Once we convert to JSDoc, we can make this a d.ts file
 
