--- conflicted
+++ resolved
@@ -26,11 +26,8 @@
 	BRANCH_EFFECT
 } from './constants.js';
 import { flush_tasks } from './dom/task.js';
-<<<<<<< HEAD
 import { mutate } from './reactivity/sources.js';
-=======
 import { add_owner } from './dev/ownership.js';
->>>>>>> c4473dff
 
 const IS_EFFECT = EFFECT | PRE_EFFECT | RENDER_EFFECT;
 
