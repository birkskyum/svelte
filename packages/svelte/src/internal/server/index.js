import { is_promise, noop } from '../shared/utils.js';
import { subscribe_to_store } from '../../store/utils.js';
import {
	UNINITIALIZED,
	DOMBooleanAttributes,
	disallowed_paragraph_contents,
	interactive_elements,
	is_tag_valid_with_parent
} from '../../constants.js';
import { DEV } from 'esm-env';
<<<<<<< HEAD
import { UNINITIALIZED } from '../client/constants.js';

export * from '../client/validate.js';
export { add_snippet_symbol } from '../client/dom/blocks/snippet.js';
export { default_slot } from '../client/dom/legacy/misc.js';
=======
import { current_component, pop, push } from './context.js';
import { BLOCK_CLOSE, BLOCK_OPEN } from './hydration.js';
>>>>>>> b87d57dc

/**
 * @typedef {{
 * 	tag: string;
 * 	parent: null | Element;
 * }} Element
 */

/**
 * @typedef {{
 * 	head: string;
 * 	html: string;
 * }} RenderOutput
 */

/**
 * @typedef {{
 * 	out: string;
 * 	anchor: number;
 * 	head: {
 * 		title: string;
 * 		out: string;
 * 		anchor: number;
 * 	};
 * }} Payload
 */

const ATTR_REGEX = /[&"]/g;
const CONTENT_REGEX = /[&<]/g;
// https://html.spec.whatwg.org/multipage/syntax.html#attributes-2
// https://infra.spec.whatwg.org/#noncharacter
const INVALID_ATTR_NAME_CHAR_REGEX =
	/[\s'">/=\u{FDD0}-\u{FDEF}\u{FFFE}\u{FFFF}\u{1FFFE}\u{1FFFF}\u{2FFFE}\u{2FFFF}\u{3FFFE}\u{3FFFF}\u{4FFFE}\u{4FFFF}\u{5FFFE}\u{5FFFF}\u{6FFFE}\u{6FFFF}\u{7FFFE}\u{7FFFF}\u{8FFFE}\u{8FFFF}\u{9FFFE}\u{9FFFF}\u{AFFFE}\u{AFFFF}\u{BFFFE}\u{BFFFF}\u{CFFFE}\u{CFFFF}\u{DFFFE}\u{DFFFF}\u{EFFFE}\u{EFFFF}\u{FFFFE}\u{FFFFF}\u{10FFFE}\u{10FFFF}]/u;

export const VoidElements = new Set([
	'area',
	'base',
	'br',
	'col',
	'embed',
	'hr',
	'img',
	'input',
	'keygen',
	'link',
	'menuitem',
	'meta',
	'param',
	'source',
	'track',
	'wbr'
]);

/**
 * @type {Element | null}
 */
let current_element = null;

/** @returns {Payload} */
function create_payload() {
	return { out: '', head: { title: '', out: '', anchor: 0 }, anchor: 0 };
}

/**
 * @param {Payload} to_copy
 * @returns {Payload}
 */
export function copy_payload(to_copy) {
	return {
		...to_copy,
		head: { ...to_copy.head }
	};
}

/**
 * Assigns second payload to first
 * @param {Payload} p1
 * @param {Payload} p2
 * @returns {void}
 */
export function assign_payload(p1, p2) {
	p1.out = p2.out;
	p1.head = p2.head;
	p1.anchor = p2.anchor;
}

/**
 * @param {Payload} payload
 * @param {string} message
 */
function error_on_client(payload, message) {
	message =
		`Svelte SSR validation error:\n\n${message}\n\n` +
		'Ensure your components render valid HTML as the browser will try to repair invalid HTML, ' +
		'which may result in content being shifted around and will likely result in a hydration mismatch.';
	// eslint-disable-next-line no-console
	console.error(message);
	payload.head.out += `<script>console.error(\`${message}\`)</script>`;
}

/**
 * @param {string} tag
 * @param {Payload} payload
 */
export function push_element(tag, payload) {
	if (current_element !== null && !is_tag_valid_with_parent(tag, current_element.tag)) {
		error_on_client(payload, `<${tag}> is invalid inside <${current_element.tag}>`);
	}
	if (interactive_elements.has(tag)) {
		let element = current_element;
		while (element !== null) {
			if (interactive_elements.has(element.tag)) {
				error_on_client(payload, `<${tag}> is invalid inside <${element.tag}>`);
			}
			element = element.parent;
		}
	}
	if (disallowed_paragraph_contents.includes(tag)) {
		let element = current_element;
		while (element !== null) {
			if (element.tag === 'p') {
				error_on_client(payload, `<${tag}> is invalid inside <p>`);
			}
			element = element.parent;
		}
	}
	current_element = {
		tag,
		parent: current_element
	};
}

export function pop_element() {
	if (current_element !== null) {
		current_element = current_element.parent;
	}
}

/**
 * @param {Payload} payload
 * @param {string} tag
 * @param {() => void} attributes_fn
 * @param {() => void} children_fn
 * @returns {void}
 */
export function element(payload, tag, attributes_fn, children_fn) {
	payload.out += `<${tag} `;
	attributes_fn();
	payload.out += `>`;

	if (!VoidElements.has(tag)) {
		if (tag !== 'textarea') {
			payload.out += BLOCK_OPEN;
		}
		children_fn();
		if (tag !== 'textarea') {
			payload.out += BLOCK_CLOSE;
		}
		payload.out += `</${tag}>`;
	}
}

/**
 * Array of `onDestroy` callbacks that should be called at the end of the server render function
 * @type {Function[]}
 */
export let on_destroy = [];

/**
 * @param {typeof import('svelte').SvelteComponent} component
 * @param {{ props: Record<string, any>; context?: Map<any, any> }} options
 * @returns {RenderOutput}
 */
export function render(component, options) {
	const payload = create_payload();

	const prev_on_destroy = on_destroy;
	on_destroy = [];
	payload.out += BLOCK_OPEN;

	if (options.context) {
		push();
		/** @type {import('#server').Component} */ (current_component).c = options.context;
	}

	// @ts-expect-error
	component(payload, options.props, {}, {});

	if (options.context) {
		pop();
	}

	payload.out += BLOCK_CLOSE;
	for (const cleanup of on_destroy) cleanup();
	on_destroy = prev_on_destroy;

	return {
		head:
			payload.head.out || payload.head.title
				? payload.head.title + BLOCK_OPEN + payload.head.out + BLOCK_CLOSE
				: '',
		html: payload.out
	};
}

/**
 * @template V
 * @param {V} value
 * @param {any} is_attr
 * @returns {string}
 */
export function escape(value, is_attr = false) {
	const str = String(value ?? '');

	const pattern = is_attr ? ATTR_REGEX : CONTENT_REGEX;
	pattern.lastIndex = 0;

	let escaped = '';
	let last = 0;

	while (pattern.test(str)) {
		const i = pattern.lastIndex - 1;
		const ch = str[i];
		escaped += str.substring(last, i) + (ch === '&' ? '&amp;' : ch === '"' ? '&quot;' : '&lt;');
		last = i + 1;
	}

	return escaped + str.substring(last);
}

/**
 * @param {Payload} payload
 * @param {(head_payload: Payload['head']) => void} fn
 * @returns {void}
 */
export function head(payload, fn) {
	const head_payload = payload.head;
	fn(head_payload);
}

/**
 * @template V
 * @param {string} name
 * @param {V} value
 * @param {boolean} boolean
 * @returns {string}
 */
export function attr(name, value, boolean) {
	if (value == null || (!value && boolean) || (value === '' && name === 'class')) return '';
	const assignment = boolean ? '' : `="${escape(value, true)}"`;
	return ` ${name}${assignment}`;
}

/**
 * @param {Payload} payload
 * @param {boolean} is_html
 * @param {Record<string, string>} props
 * @param {() => void} component
 * @returns {void}
 */
export function css_props(payload, is_html, props, component) {
	const styles = style_object_to_string(props);
	if (is_html) {
		payload.out += `<div style="display: contents; ${styles}"><!--[-->`;
	} else {
		payload.out += `<g style="${styles}"><!--[-->`;
	}
	component();
	if (is_html) {
		payload.out += `<!--]--></div>`;
	} else {
		payload.out += `<!--]--></g>`;
	}
}

/**
 * @param {Record<string, unknown>[]} attrs
 * @param {boolean} lowercase_attributes
 * @param {boolean} is_svg
 * @param {string} class_hash
 * @param {{ styles: Record<string, string> | null; classes: string }} [additional]
 * @returns {string}
 */
export function spread_attributes(attrs, lowercase_attributes, is_svg, class_hash, additional) {
	/** @type {Record<string, unknown>} */
	const merged_attrs = {};
	let key;

	for (let i = 0; i < attrs.length; i++) {
		const obj = attrs[i];
		for (key in obj) {
			// omit functions
			if (typeof obj[key] !== 'function') {
				merged_attrs[key] = obj[key];
			}
		}
	}

	const styles = additional?.styles;
	if (styles) {
		if ('style' in merged_attrs) {
			merged_attrs.style = style_object_to_string(
				merge_styles(/** @type {string} */ (merged_attrs.style), styles)
			);
		} else {
			merged_attrs.style = style_object_to_string(styles);
		}
	}

	if (class_hash) {
		if ('class' in merged_attrs) {
			merged_attrs.class += ` ${class_hash}`;
		} else {
			merged_attrs.class = class_hash;
		}
	}
	const classes = additional?.classes;
	if (classes) {
		if ('class' in merged_attrs) {
			merged_attrs.class += ` ${classes}`;
		} else {
			merged_attrs.class = classes;
		}
	}

	let attr_str = '';
	let name;

	for (name in merged_attrs) {
		if (INVALID_ATTR_NAME_CHAR_REGEX.test(name)) continue;
		if (lowercase_attributes) {
			name = name.toLowerCase();
		}
		const is_boolean = !is_svg && DOMBooleanAttributes.includes(name);
		attr_str += attr(name, merged_attrs[name], is_boolean);
	}

	return attr_str;
}

/**
 * @param {Record<string, unknown>[]} props
 * @returns {Record<string, unknown>}
 */
export function spread_props(props) {
	/** @type {Record<string, unknown>} */
	const merged_props = {};
	let key;

	for (let i = 0; i < props.length; i++) {
		const obj = props[i];
		for (key in obj) {
			merged_props[key] = obj[key];
		}
	}
	return merged_props;
}

/**
 * @param {unknown} value
 * @returns {string}
 */
export function stringify(value) {
	return typeof value === 'string' ? value : value == null ? '' : value + '';
}

/** @param {Record<string, string>} style_object */
function style_object_to_string(style_object) {
	return Object.keys(style_object)
		.filter(/** @param {any} key */ (key) => style_object[key])
		.map(/** @param {any} key */ (key) => `${key}: ${escape(style_object[key], true)};`)
		.join(' ');
}

/** @param {Record<string, string>} style_object */
export function add_styles(style_object) {
	const styles = style_object_to_string(style_object);
	return styles ? ` style="${styles}"` : '';
}

/**
 * @param {string} style_attribute
 * @param {Record<string, string>} style_directive
 */
export function merge_styles(style_attribute, style_directive) {
	/** @type {Record<string, string>} */
	const style_object = {};
	for (const individual_style of style_attribute.split(';')) {
		const colon_index = individual_style.indexOf(':');
		const name = individual_style.slice(0, colon_index).trim();
		const value = individual_style.slice(colon_index + 1).trim();
		if (!name) continue;
		style_object[name] = value;
	}
	for (const name in style_directive) {
		const value = style_directive[name];
		if (value) {
			style_object[name] = value;
		} else {
			delete style_object[name];
		}
	}
	return style_object;
}

/**
 * @template V
 * @param {Record<string, [any, any, any]>} store_values
 * @param {string} store_name
 * @param {import('#shared').Store<V> | null | undefined} store
 * @returns {V}
 */
export function store_get(store_values, store_name, store) {
	if (DEV) {
		validate_store(store, store_name.slice(1));
	}

	// it could be that someone eagerly updates the store in the instance script, so
	// we should only reuse the store value in the template
	if (store_name in store_values && store_values[store_name][0] === store) {
		return store_values[store_name][2];
	}

	store_values[store_name]?.[1](); // if store was switched, unsubscribe from old store
	store_values[store_name] = [store, null, undefined];
	const unsub = subscribe_to_store(
		store,
		/** @param {any} v */ (v) => (store_values[store_name][2] = v)
	);
	store_values[store_name][1] = unsub;
	return store_values[store_name][2];
}

/**
 * @param {any} store
 * @param {string} name
 */
export function validate_store(store, name) {
	if (store != null && typeof store.subscribe !== 'function') {
		throw new Error(`'${name}' is not a store with a 'subscribe' method`);
	}
}

/**
 * Sets the new value of a store and returns that value.
 * @template V
 * @param {import('#shared').Store<V>} store
 * @param {V} value
 * @returns {V}
 */
export function store_set(store, value) {
	store.set(value);
	return value;
}

/**
 * Updates a store with a new value.
 * @template V
 * @param {Record<string, [any, any, any]>} store_values
 * @param {string} store_name
 * @param {import('#shared').Store<V>} store
 * @param {any} expression
 */
export function mutate_store(store_values, store_name, store, expression) {
	store_set(store, store_get(store_values, store_name, store));
	return expression;
}

/**
 * @param {Record<string, [any, any, any]>} store_values
 * @param {string} store_name
 * @param {import('#shared').Store<number>} store
 * @param {1 | -1} [d]
 * @returns {number}
 */
export function update_store(store_values, store_name, store, d = 1) {
	let store_value = store_get(store_values, store_name, store);
	store.set(store_value + d);
	return store_value;
}

/**
 * @param {Record<string, [any, any, any]>} store_values
 * @param {string} store_name
 * @param {import('#shared').Store<number>} store
 * @param {1 | -1} [d]
 * @returns {number}
 */
export function update_store_pre(store_values, store_name, store, d = 1) {
	const value = store_get(store_values, store_name, store) + d;
	store.set(value);
	return value;
}

/** @param {Record<string, [any, any, any]>} store_values */
export function unsubscribe_stores(store_values) {
	for (const store_name in store_values) {
		store_values[store_name][1]();
	}
}

/**
 * @template V
 * @param {V} value
 * @param {V} fallback
 * @returns {V}
 */
export function value_or_fallback(value, fallback) {
	return value === undefined ? fallback : value;
}

/**
 * @param {Payload} payload
 * @param {void | ((payload: Payload, props: Record<string, unknown>) => void)} slot_fn
 * @param {Record<string, unknown>} slot_props
 * @param {null | (() => void)} fallback_fn
 * @returns {void}
 */
export function slot(payload, slot_fn, slot_props, fallback_fn) {
	if (slot_fn === undefined) {
		if (fallback_fn !== null) {
			fallback_fn();
		}
	} else {
		slot_fn(payload, slot_props);
	}
}

/**
 * @param {Record<string, unknown>} props
 * @param {string[]} rest
 * @returns {Record<string, unknown>}
 */
export function rest_props(props, rest) {
	/** @type {Record<string, unknown>} */
	const rest_props = {};
	let key;
	for (key in props) {
		if (!rest.includes(key)) {
			rest_props[key] = props[key];
		}
	}
	return rest_props;
}

/**
 * @param {Record<string, unknown>} props
 * @returns {Record<string, unknown>}
 */
export function sanitize_props(props) {
	const { children, $$slots, ...sanitized } = props;
	return sanitized;
}

/**
 * @param {Record<string, any>} props
 * @returns {Record<string, any>}
 */
export function sanitize_slots(props) {
	const sanitized = { ...props.$$slots };
	if (props.children) sanitized.default = props.children;
	return sanitized;
}

/**
 * Legacy mode: If the prop has a fallback and is bound in the
 * parent component, propagate the fallback value upwards.
 * @param {Record<string, unknown>} props_parent
 * @param {Record<string, unknown>} props_now
 */
export function bind_props(props_parent, props_now) {
	for (const key in props_now) {
		const initial_value = props_parent[key];
		const value = props_now[key];
		if (
			initial_value === undefined &&
			value !== undefined &&
			Object.getOwnPropertyDescriptor(props_parent, key)?.set
		) {
			props_parent[key] = value;
		}
	}
}

/**
 * @template V
 * @param {Promise<V>} promise
 * @param {null | (() => void)} pending_fn
 * @param {(value: V) => void} then_fn
 * @returns {void}
 */
function await_block(promise, pending_fn, then_fn) {
	if (is_promise(promise)) {
		promise.then(null, noop);
		if (pending_fn !== null) {
			pending_fn();
		}
	} else if (then_fn !== null) {
		then_fn(promise);
	}
}

export { await_block as await };

/** @param {any} array_like_or_iterator */
export function ensure_array_like(array_like_or_iterator) {
	return array_like_or_iterator?.length !== undefined
		? array_like_or_iterator
		: Array.from(array_like_or_iterator);
}

/**
 * @param {number} timeout
 * @returns {() => void}
 * */
export function loop_guard(timeout) {
	const start = Date.now();
	return () => {
		if (Date.now() - start > timeout) {
			throw new Error('Infinite loop detected');
		}
	};
}

/**
 * @param {any[]} args
 * @param {Function} [inspect]
 */
// eslint-disable-next-line no-console
export function inspect(args, inspect = console.log) {
	inspect('init', ...args);
}

/**
 * @template V
 * @param {() => V} get_value
 */
export function once(get_value) {
	let value = /** @type {V} */ (UNINITIALIZED);
	return () => {
		if (value === UNINITIALIZED) {
			value = get_value();
		}
		return value;
	};
}

export { push, pop } from './context.js';

export {
	add_snippet_symbol,
	validate_component,
	validate_dynamic_element_tag,
	validate_snippet,
	validate_void_dynamic_element
} from '../shared/validate.js';<|MERGE_RESOLUTION|>--- conflicted
+++ resolved
@@ -8,16 +8,12 @@
 	is_tag_valid_with_parent
 } from '../../constants.js';
 import { DEV } from 'esm-env';
-<<<<<<< HEAD
-import { UNINITIALIZED } from '../client/constants.js';
 
 export * from '../client/validate.js';
 export { add_snippet_symbol } from '../client/dom/blocks/snippet.js';
 export { default_slot } from '../client/dom/legacy/misc.js';
-=======
 import { current_component, pop, push } from './context.js';
 import { BLOCK_CLOSE, BLOCK_OPEN } from './hydration.js';
->>>>>>> b87d57dc
 
 /**
  * @typedef {{
@@ -668,7 +664,6 @@
 export { push, pop } from './context.js';
 
 export {
-	add_snippet_symbol,
 	validate_component,
 	validate_dynamic_element_tag,
 	validate_snippet,
