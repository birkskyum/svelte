import { walk } from 'zimmerframe';
import { set_scope, get_rune } from '../../scope.js';
import {
	extract_identifiers,
	extract_paths,
	is_event_attribute,
	unwrap_ts_expression
} from '../../../utils/ast.js';
import * as b from '../../../utils/builders.js';
import is_reference from 'is-reference';
import {
	ContentEditableBindings,
	VoidElements,
	WhitespaceInsensitiveAttributes
} from '../../constants.js';
import {
	clean_nodes,
	determine_element_namespace,
	escape_html,
	infer_namespace
} from '../utils.js';
import { create_attribute, is_custom_element_node, is_element_node } from '../../nodes.js';
import { error } from '../../../errors.js';
import { binding_properties } from '../../bindings.js';
import { regex_starts_with_newline, regex_whitespaces_strict } from '../../patterns.js';
import { remove_types } from '../typescript.js';
import { DOMBooleanAttributes } from '../../../../constants.js';

/**
 * @param {string} value
 * @returns {import('./types').TemplateString}
 */
function t_string(value) {
	return { type: 'string', value };
}

/**
 * @param {import('estree').Expression} value
 * @returns {import('./types').TemplateExpression}
 */
function t_expression(value) {
	return { type: 'expression', value };
}

/**
 * @param {import('estree').Statement} value
 * @returns {import('./types').TemplateStatement}
 */
function t_statement(value) {
	return { type: 'statement', value };
}

/**
 * @param {import('./types').ServerTransformState} state
 * @returns {[import('estree').VariableDeclaration, import('estree').Identifier]}
 */
function serialize_anchor(state) {
	const id = state.scope.root.unique('anchor');
	return [b.const(id, b.call('$.create_anchor', b.id('$$payload'))), id];
}

/**
 * @param {import('./types').Template[]} template
 * @param {import('estree').Identifier} out
 * @returns {import('estree').Statement[]}
 */
function serialize_template(template, out = b.id('out')) {
	/** @type {import('estree').TemplateElement[]} */
	let quasis = [];

	/** @type {import('estree').Expression[]} */
	let expressions = [];

	/** @type {import('estree').Statement[]} */
	const statements = [];

	const flush_payload = () => {
		statements.push(
			b.stmt(b.assignment('+=', b.member(b.id('$$payload'), out), b.template(quasis, expressions)))
		);
		quasis = [];
		expressions = [];
	};

	for (let i = 0; i < template.length; i++) {
		const template_item = template[i];
		if (template_item.type === 'statement') {
			if (quasis.length !== 0) {
				flush_payload();
			}
			statements.push(template_item.value);
		} else {
			let last = quasis.at(-1);
			if (!last) quasis.push((last = b.quasi('', false)));

			if (template_item.type === 'string') {
				last.value.raw += sanitize_template_string(template_item.value);
			} else if (template_item.type === 'expression') {
				const value = template_item.value;
				if (value.type === 'TemplateLiteral') {
					last.value.raw += sanitize_template_string(value.quasis[0].value.raw);
					quasis.push(...value.quasis.slice(1));
					expressions.push(...value.expressions);
					continue;
				}
				expressions.push(value);
				quasis.push(b.quasi('', i + 1 === template.length || template[i + 1].type === 'statement'));
			}
		}
	}

	if (quasis.length !== 0) {
		flush_payload();
	}

	return statements;
}

/**
 * @param {string} str
 * @returns {string}
 */
function sanitize_template_string(str) {
	return str.replace(/(`|\${|\\)/g, '\\$1');
}

/**
 * Processes an array of template nodes, joining sibling text/expression nodes and
 * recursing into child nodes.
 * @param {Array<import('#compiler').SvelteNode | import('./types').Anchor>} nodes
 * @param {import('#compiler').SvelteNode} parent
 * @param {import('./types').ComponentContext} context
 */
function process_children(nodes, parent, { visit, state }) {
	/** @typedef {Array<import('#compiler').Text | import('#compiler').Comment | import('#compiler').ExpressionTag | import('./types').Anchor>} Sequence */

	/** @type {Sequence} */
	let sequence = [];
	let did_flush = false;

	/**
	 * @param {Sequence} sequence
	 * @param {boolean} final
	 */
	function flush_sequence(sequence, final) {
		const is_single_flush = !did_flush && final;
		did_flush = true;

		if (sequence.length === 1) {
			const node = sequence[0];

			if (node.type === 'Text') {
				if (
					is_single_flush &&
					parent.type === 'RegularElement' &&
					(parent.name === 'script' || parent.name === 'style')
				) {
					state.template.push(t_string(node.data));
				} else {
					state.template.push(t_string(escape_html(node.data)));
				}
				return;
			}

			if (node.type === 'Comment') {
				state.template.push(t_string(`<!--${escape_html(node.data)}-->`));
				return;
			}

			if (node.type === 'Anchor') {
				state.template.push(t_expression(node.id));
				return;
			}

			const expression = b.call(
				'$.escape',
				/** @type {import('estree').Expression} */ (visit(node.expression))
			);
			state.template.push(t_expression(expression));

			return;
		}

		/** @type {import('estree').TemplateElement[]} */
		const quasis = [];

		/** @type {import('estree').Expression[]} */
		const expressions = [];

		quasis.push(b.quasi('', false));

		for (let i = 0; i < sequence.length; i++) {
			const node = sequence[i];
			if (node.type === 'Text' || node.type === 'Comment') {
				let last = /** @type {import('estree').TemplateElement} */ (quasis.at(-1));
				last.value.raw += node.type === 'Comment' ? `<!--${node.data}-->` : escape_html(node.data);
			} else if (node.type === 'Anchor') {
				expressions.push(node.id);
				quasis.push(b.quasi('', i + 1 === sequence.length));
			} else {
				expressions.push(
					b.call('$.escape', /** @type {import('estree').Expression} */ (visit(node.expression)))
				);
				quasis.push(b.quasi('', i + 1 === sequence.length));
			}
		}

		state.template.push(t_expression(b.template(quasis, expressions)));
	}

	for (let i = 0; i < nodes.length; i += 1) {
		const node = nodes[i];

		if (
			node.type === 'Text' ||
			node.type === 'Comment' ||
			node.type === 'ExpressionTag' ||
			node.type === 'Anchor'
		) {
			sequence.push(node);
		} else {
			if (sequence.length > 0) {
				flush_sequence(sequence, false);
				sequence = [];
			}

			visit(node, {
				...state
			});
		}
	}

	if (sequence.length > 0) {
		flush_sequence(sequence, true);
	}
}

/**
 * @param {import('#compiler').SvelteNode} parent
 * @param {import('#compiler').SvelteNode[]} nodes
 * @param {import('./types').ComponentContext} context
 * @param {import('./types').Anchor} [anchor]
 * @returns {import('estree').Statement[]}
 */
function create_block(parent, nodes, context, anchor) {
	const namespace = infer_namespace(context.state.metadata.namespace, parent, nodes, context.path);

	const { hoisted, trimmed } = clean_nodes(
		parent,
		nodes,
		context.path,
		namespace,
		context.state.preserve_whitespace,
		context.state.options.preserveComments,
		true
	);

	if (hoisted.length === 0 && trimmed.length === 0 && !anchor) {
		return [];
	}

	/** @type {import('./types').ComponentServerTransformState} */
	const state = {
		...context.state,
		init: [],
		template: [],
		metadata: {
			namespace
		}
	};

	for (const node of hoisted) {
		context.visit(node, state);
	}

	process_children(anchor ? [anchor, ...trimmed, anchor] : trimmed, parent, {
		...context,
		state
	});

	/** @type {import('estree').Statement[]} */
	const body = [];

	if (state.template.length > 0) {
		body.push(...state.init);
		body.push(...serialize_template(state.template));
	} else {
		body.push(...state.init);
	}

	return body;
}

/**
 * @param {import('estree').VariableDeclarator} declarator
 * @param {import('../../scope').Scope} scope
 * @param {import('estree').Expression} value
 * @returns {import('estree').VariableDeclarator[]}
 */
function create_state_declarators(declarator, scope, value) {
	if (declarator.id.type === 'Identifier') {
		return [b.declarator(declarator.id, value)];
	}

	const tmp = scope.generate('tmp');
	const paths = extract_paths(declarator.id);
	return [
		b.declarator(b.id(tmp), value), // TODO inject declarator for opts, so we can use it below
		...paths.map((path) => {
			const value = path.expression?.(b.id(tmp));
			return b.declarator(path.node, value);
		})
	];
}

/**
 * @param {import('estree').Identifier} node
 * @param {import('./types').ServerTransformState} state
 * @returns {import('estree').Expression}
 */
function serialize_get_binding(node, state) {
	const binding = state.scope.get(node.name);

	if (binding === null || node === binding.node) {
		// No associated binding or the declaration itself which shouldn't be transformed
		return node;
	}

	if (binding.kind === 'store_sub') {
		const store_id = b.id(node.name.slice(1));
		return b.call(
			state.options.dev ? '$.store_get_dev' : '$.store_get',
			b.id('$$store_subs'),
			b.literal(node.name),
			serialize_get_binding(store_id, state)
		);
	}

	if (binding.expression) {
		return binding.expression;
	}

	return node;
}

/**
 * @param {import('estree').AssignmentExpression} node
 * @param {Pick<import('zimmerframe').Context<import('#compiler').SvelteNode, import('./types').ServerTransformState>, 'visit' | 'state'>} context
 */
function get_assignment_value(node, { state, visit }) {
	if (node.left.type === 'Identifier') {
		const operator = node.operator;
		return operator === '='
			? /** @type {import('estree').Expression} */ (visit(node.right))
			: // turn something like x += 1 into x = x + 1
			  b.binary(
					/** @type {import('estree').BinaryOperator} */ (operator.slice(0, -1)),
					serialize_get_binding(node.left, state),
					/** @type {import('estree').Expression} */ (visit(node.right))
			  );
	} else {
		return /** @type {import('estree').Expression} */ (visit(node.right));
	}
}

/**
 * @param {string} name
 */
function is_store_name(name) {
	return name[0] === '$' && /[A-Za-z_]/.test(name[1]);
}

/**
 * @param {import('estree').AssignmentExpression} node
 * @param {import('zimmerframe').Context<import('#compiler').SvelteNode, import('./types').ServerTransformState>} context
 * @param {() => any} fallback
 * @returns {import('estree').Expression}
 */
function serialize_set_binding(node, context, fallback) {
	const { state, visit } = context;

	if (
		node.left.type === 'ArrayPattern' ||
		node.left.type === 'ObjectPattern' ||
		node.left.type === 'RestElement'
	) {
		// Turn assignment into an IIFE, so that `$.set` calls etc don't produce invalid code
		const tmp_id = context.state.scope.generate('tmp');

		/** @type {import('estree').AssignmentExpression[]} */
		const original_assignments = [];

		/** @type {import('estree').Expression[]} */
		const assignments = [];

		const paths = extract_paths(node.left);

		for (const path of paths) {
			const value = path.expression?.(b.id(tmp_id));
			const assignment = b.assignment('=', path.node, value);
			original_assignments.push(assignment);
			assignments.push(serialize_set_binding(assignment, context, () => assignment));
		}

		if (assignments.every((assignment, i) => assignment === original_assignments[i])) {
			// No change to output -> nothing to transform -> we can keep the original assignment
			return fallback();
		}

		return b.call(
			b.thunk(
				b.block([
					b.const(tmp_id, /** @type {import('estree').Expression} */ (visit(node.right))),
					b.stmt(b.sequence(assignments)),
					b.return(b.id(tmp_id))
				])
			)
		);
	}

	if (node.left.type !== 'Identifier' && node.left.type !== 'MemberExpression') {
		error(node, 'INTERNAL', `Unexpected assignment type ${node.left.type}`);
	}

	let left = node.left;

	while (left.type === 'MemberExpression') {
		// @ts-expect-error
		left = left.object;
	}

	if (left.type !== 'Identifier') {
		return fallback();
	}

	const is_store = is_store_name(left.name);
	const left_name = is_store ? left.name.slice(1) : left.name;
	const binding = state.scope.get(left_name);

	if (!binding) return fallback();

	if (binding.mutation !== null) {
		return binding.mutation(node, context);
	}

	if (
		binding.kind !== 'state' &&
		binding.kind !== 'prop' &&
		binding.kind !== 'each' &&
		binding.kind !== 'legacy_reactive' &&
		!is_store
	) {
		// TODO error if it's a computed (or rest prop)? or does that already happen elsewhere?
		return fallback();
	}

	const value = get_assignment_value(node, { state, visit });
	if (left === node.left) {
		if (is_store) {
			return b.call(
				'$.store_set',
				b.id(left_name),
				/** @type {import('estree').Expression} */ (visit(node.right))
			);
		}
		return fallback();
	} else if (is_store) {
		return b.call(
			'$.mutate_store',
			b.id('$$store_subs'),
			b.literal(left.name),
			b.id(left_name),
			b.assignment(node.operator, /** @type {import('estree').Pattern} */ (visit(node.left)), value)
		);
	}
	return fallback();
}

/**
 * @param {import('#compiler').RegularElement | import('#compiler').SvelteElement} element
 * @param {import('#compiler').Attribute} attribute
 * @param {{ state: { metadata: { namespace: import('#compiler').Namespace }}}} context
 */
function get_attribute_name(element, attribute, context) {
	let name = attribute.name;
	if (
		element.type === 'RegularElement' &&
		!element.metadata.svg &&
		context.state.metadata.namespace !== 'foreign'
	) {
		name = name.toLowerCase();
		// don't lookup boolean aliases here, the server runtime function does only
		// check for the lowercase variants of boolean attributes
	}
	return name;
}

/** @type {import('./types').Visitors} */
const global_visitors = {
	Identifier(node, { path, state }) {
		if (is_reference(node, /** @type {import('estree').Node} */ (path.at(-1)))) {
			if (node.name === '$$props') {
				return b.id('$$sanitized_props');
			}
			return serialize_get_binding(node, state);
		}
	},
	AssignmentExpression(node, context) {
		return serialize_set_binding(node, context, context.next);
	},
	UpdateExpression(node, context) {
		const { state, next } = context;
		const argument = node.argument;

		if (argument.type === 'Identifier') {
			const binding = state.scope.get(argument.name);
			const is_store = binding?.kind === 'store_sub';
			const name = is_store ? argument.name.slice(1) : argument.name;
			// use runtime functions for smaller output
			if (is_store) {
				let fn = node.operator === '++' ? '$.increment' : '$.decrement';
				if (node.prefix) fn += '_pre';

				if (is_store) {
					fn += '_store';
					return b.call(fn, serialize_get_binding(b.id(name), state), b.call('$' + name));
				} else {
					return b.call(fn, b.id(name));
				}
			} else {
				return next();
			}
		}
		return next();
	}
};

/** @type {import('./types').Visitors} */
const javascript_visitors = {
	Program(node, { visit }) {
		return /** @type {import('estree').Program} */ ({
			...node,
			body: node.body.map((node) => /** @type {import('estree').Node} */ (visit(node)))
		});
	},
	BlockStatement(node, { visit }) {
		return /** @type {import('estree').BlockStatement} */ ({
			...node,
			body: node.body.map((node) => /** @type {import('estree').Node} */ (visit(node)))
		});
	}
};

/** @type {import('./types').Visitors} */
const javascript_visitors_runes = {
	PropertyDefinition(node, { state, next, visit }) {
		if (node.value != null && node.value.type === 'CallExpression') {
			const rune = get_rune(node.value, state.scope);

			if (rune === '$state' || rune === '$derived') {
				return {
					...node,
					value:
						node.value.arguments.length === 0
							? null
							: /** @type {import('estree').Expression} */ (visit(node.value.arguments[0]))
				};
			}
		}
		next();
	},
	VariableDeclaration(node, { state, visit }) {
		const declarations = [];

		for (const declarator of node.declarations) {
<<<<<<< HEAD
			const rune = get_rune(declarator.init, state.scope);
			if (!rune || rune === '$effect.active' || rune.startsWith('$log')) {
=======
			const init = unwrap_ts_expression(declarator.init);
			const rune = get_rune(init, state.scope);
			if (!rune || rune === '$effect.active') {
>>>>>>> 3e3ae925
				declarations.push(/** @type {import('estree').VariableDeclarator} */ (visit(declarator)));
				continue;
			}

			if (rune === '$props') {
				declarations.push(b.declarator(declarator.id, b.id('$$props')));
				continue;
			}

			const args = /** @type {import('estree').CallExpression} */ (init).arguments;
			const value =
				args.length === 0
					? b.id('undefined')
					: /** @type {import('estree').Expression} */ (visit(args[0]));

			if (declarator.id.type === 'Identifier') {
				declarations.push(b.declarator(declarator.id, value));
				continue;
			}

			if (rune === '$derived') {
				declarations.push(
					b.declarator(/** @type {import('estree').Pattern} */ (visit(declarator.id)), value)
				);
				continue;
			}

			declarations.push(...create_state_declarators(declarator, state.scope, value));
		}

		return {
			...node,
			declarations
		};
	},
	ExpressionStatement(node, context) {
		const expression = node.expression;
		if (expression.type === 'CallExpression') {
			const callee = expression.callee;

			if (callee.type === 'Identifier' && callee.name === '$effect') {
				return b.empty;
			}

			if (
				callee.type === 'MemberExpression' &&
				callee.object.type === 'Identifier' &&
				callee.object.name === '$effect'
			) {
				return b.empty;
			}
		}
		context.next();
	},
	CallExpression(node, { state, next, visit }) {
		const rune = get_rune(node, state.scope);

		if (rune === '$effect.active') {
			return b.literal(false);
		}

		if (rune?.startsWith('$log')) {
			if ((rune === '$log' || rune === '$log.table') && state.options.dev) {
				const callee = rune === '$log' ? 'console.log' : 'console.table';

				const args = /** @type {import('estree').Expression[]} */ (
					node.arguments.map((arg) => visit(arg))
				);

				return b.call(callee, ...args);
			}

			return b.unary('void', b.literal(0));
		}

		next();
	}
};

/**
 *
 * @param {true | Array<import('#compiler').Text | import('#compiler').ExpressionTag>} attribute_value
 * @param {import('./types').ComponentContext} context
 * @param {boolean} trim_whitespace
 * @param {boolean} is_component
 * @returns {import('estree').Expression}
 */
function serialize_attribute_value(
	attribute_value,
	context,
	trim_whitespace = false,
	is_component = false
) {
	if (attribute_value === true) {
		return b.true;
	}

	if (attribute_value.length === 0) {
		return b.literal(''); // is this even possible?
	}

	if (attribute_value.length === 1) {
		const value = attribute_value[0];
		if (value.type === 'Text') {
			let data = value.data;
			if (trim_whitespace) {
				data = data.replace(regex_whitespaces_strict, ' ').trim();
			}

			return b.literal(is_component ? data : escape_html(data, true));
		} else {
			return /** @type {import('estree').Expression} */ (context.visit(value.expression));
		}
	}

	/** @type {import('estree').TemplateElement[]} */
	const quasis = [];

	/** @type {import('estree').Expression[]} */
	const expressions = [];

	if (attribute_value[0].type !== 'Text') {
		quasis.push(b.quasi('', false));
	}

	let i = 0;
	for (const node of attribute_value) {
		i++;
		if (node.type === 'Text') {
			let data = node.data;
			if (trim_whitespace) {
				// don't trim, space could be important to separate from expression tag
				data = data.replace(regex_whitespaces_strict, ' ');
			}
			quasis.push(b.quasi(data, i === attribute_value.length));
		} else {
			expressions.push(
				b.call(
					'$.stringify',
					/** @type {import('estree').Expression} */ (context.visit(node.expression))
				)
			);
			if (i === attribute_value.length) {
				quasis.push(b.quasi('', true));
			}
		}
	}

	return b.template(quasis, expressions);
}

/**
 *
 * @param {import('#compiler').RegularElement | import('#compiler').SvelteElement} element
 * @param {Array<import('#compiler').Attribute | import('#compiler').SpreadAttribute>} attributes
 * @param {import('#compiler').StyleDirective[]} style_directives
 * @param {import('#compiler').ClassDirective[]} class_directives
 * @param {import('./types').ComponentContext} context
 */
function serialize_element_spread_attributes(
	element,
	attributes,
	style_directives,
	class_directives,
	context
) {
	/** @type {import('estree').Expression[]} */
	const values = [];

	for (const attribute of attributes) {
		if (attribute.type === 'Attribute') {
			const name = get_attribute_name(element, attribute, context);
			const value = serialize_attribute_value(
				attribute.value,
				context,
				WhitespaceInsensitiveAttributes.includes(name)
			);
			values.push(b.object([b.prop('init', b.literal(name), value)]));
		} else {
			values.push(/** @type {import('estree').Expression} */ (context.visit(attribute)));
		}
	}

	const lowercase_attributes =
		element.type !== 'RegularElement' || element.metadata.svg || is_custom_element_node(element)
			? b.false
			: b.true;
	const is_svg = element.type === 'RegularElement' && element.metadata.svg ? b.true : b.false;
	/** @type {import('estree').Expression[]} */
	const args = [
		b.array(values),
		lowercase_attributes,
		is_svg,
		b.literal(context.state.analysis.stylesheet.id)
	];

	if (style_directives.length > 0 || class_directives.length > 0) {
		const styles = style_directives.map((directive) =>
			b.init(
				directive.name,
				directive.value === true
					? b.id(directive.name)
					: serialize_attribute_value(directive.value, context, true)
			)
		);
		const expressions = class_directives.map((directive) =>
			b.conditional(directive.expression, b.literal(directive.name), b.literal(''))
		);
		const classes = expressions.length
			? b.call(
					b.member(
						b.call(b.member(b.array(expressions), b.id('filter')), b.id('Boolean')),
						b.id('join')
					),
					b.literal(' ')
			  )
			: b.literal('');
		args.push(
			b.object([
				b.init('styles', styles.length === 0 ? b.literal(null) : b.object(styles)),
				b.init('classes', classes)
			])
		);
	}
	context.state.template.push(t_expression(b.call('$.spread_attributes', ...args)));
}

/**
 * @param {import('#compiler').Component | import('#compiler').SvelteComponent | import('#compiler').SvelteSelf} node
 * @param {string | import('estree').Expression} component_name
 * @param {import('./types').ComponentContext} context
 * @returns {import('estree').Statement}
 */
function serialize_inline_component(node, component_name, context) {
	/** @type {Array<import('estree').Property[] | import('estree').Expression>} */
	const props_and_spreads = [];

	/** @type {import('estree').Property[]} */
	const custom_css_props = [];

	/** @type {import('estree').ExpressionStatement[]} */
	const default_lets = [];

	/** @type {Record<string, import('#compiler').TemplateNode[]>} */
	const children = {};

	/**
	 * @param {import('estree').Property} prop
	 */
	function push_prop(prop) {
		const current = props_and_spreads.at(-1);
		const current_is_props = Array.isArray(current);
		const props = current_is_props ? current : [];
		props.push(prop);
		if (!current_is_props) {
			props_and_spreads.push(props);
		}
	}

	for (const attribute of node.attributes) {
		if (attribute.type === 'LetDirective') {
			default_lets.push(
				/** @type {import('estree').ExpressionStatement} */ (context.visit(attribute))
			);
		} else if (attribute.type === 'SpreadAttribute') {
			props_and_spreads.push(/** @type {import('estree').Expression} */ (context.visit(attribute)));
		} else if (attribute.type === 'Attribute') {
			if (attribute.name.startsWith('--')) {
				const value = serialize_attribute_value(attribute.value, context, false, true);
				custom_css_props.push(b.init(attribute.name, value));
				continue;
			}

			const value = serialize_attribute_value(attribute.value, context, false, true);
			push_prop(b.prop('init', b.key(attribute.name), value));
		} else if (attribute.type === 'BindDirective') {
			// TODO this needs to turn the whole thing into a while loop because the binding could be mutated eagerly in the child
			push_prop(
				b.get(attribute.name, [
					b.return(/** @type {import('estree').Expression} */ (context.visit(attribute.expression)))
				])
			);
			push_prop(
				b.set(attribute.name, [
					b.stmt(
						/** @type {import('estree').Expression} */ (
							context.visit(b.assignment('=', attribute.expression, b.id('$$value')))
						)
					),
					b.stmt(b.assignment('=', b.id('$$settled'), b.false))
				])
			);
		}
	}

	/** @type {import('estree').Statement[]} */
	const snippet_declarations = [];

	// Group children by slot
	for (const child of node.fragment.nodes) {
		if (child.type === 'SnippetBlock') {
			// the SnippetBlock visitor adds a declaration to `init`, but if it's directly
			// inside a component then we want to hoist them into a block so that they
			// can be used as props without creating conflicts
			context.visit(child, {
				...context.state,
				init: snippet_declarations
			});

			push_prop(b.prop('init', child.expression, child.expression));

			continue;
		}

		let slot_name = 'default';
		if (is_element_node(child)) {
			const attribute = /** @type {import('#compiler').Attribute | undefined} */ (
				child.attributes.find(
					(attribute) => attribute.type === 'Attribute' && attribute.name === 'slot'
				)
			);
			if (attribute !== undefined) {
				slot_name = /** @type {import('#compiler').Text[]} */ (attribute.value)[0].data;
			}
		}

		children[slot_name] = children[slot_name] || [];
		children[slot_name].push(child);
	}

	// Serialize each slot
	/** @type {import('estree').Property[]} */
	const serialized_slots = [];

	for (const slot_name of Object.keys(children)) {
		const body = create_block(node, children[slot_name], context);
		if (body.length === 0) continue;

		const slot_fn = b.arrow(
			[b.id('$$payload'), b.id('$$slotProps')],
			b.block([...(slot_name === 'default' ? default_lets : []), ...body])
		);

		if (slot_name === 'default') {
			push_prop(
				b.prop(
					'init',
					b.id('children'),
					context.state.options.dev ? b.call('$.add_snippet_symbol', slot_fn) : slot_fn
				)
			);
		} else {
			const slot = b.prop('init', b.literal(slot_name), slot_fn);
			serialized_slots.push(slot);
		}
	}

	if (serialized_slots.length > 0) {
		push_prop(b.prop('init', b.id('$$slots'), b.object(serialized_slots)));
	}

	const props_expression =
		props_and_spreads.length === 0 ||
		(props_and_spreads.length === 1 && Array.isArray(props_and_spreads[0]))
			? b.object(/** @type {import('estree').Property[]} */ (props_and_spreads[0] || []))
			: b.call(
					'$.spread_props',
					b.array(props_and_spreads.map((p) => (Array.isArray(p) ? b.object(p) : p)))
			  );

	/** @type {import('estree').Statement} */
	let statement = b.stmt(
		(typeof component_name === 'string' ? b.call : b.maybe_call)(
			context.state.options.dev
				? b.call(
						'$.validate_component',
						typeof component_name === 'string' ? b.id(component_name) : component_name
				  )
				: component_name,
			b.id('$$payload'),
			props_expression
		)
	);

	if (custom_css_props.length > 0) {
		statement = b.stmt(
			b.call(
				'$.css_props',
				b.id('$$payload'),
				b.literal(context.state.metadata.namespace === 'svg' ? false : true),
				b.object(custom_css_props),
				b.thunk(b.block([statement]))
			)
		);
	}

	if (snippet_declarations.length > 0) {
		statement = b.block([...snippet_declarations, statement]);
	}

	return statement;
}

/**
 * Returns true if the attribute contains a single static text node.
 * @param {import('#compiler').Attribute} attribute
 * @returns {attribute is import('#compiler').Attribute & { value: [import('#compiler').Text] }}
 */
function is_text_attribute(attribute) {
	return (
		attribute.value !== true && attribute.value.length === 1 && attribute.value[0].type === 'Text'
	);
}

/** @type {import('./types').Visitors} */
const javascript_visitors_legacy = {
	VariableDeclaration(node, { state, visit }) {
		/** @type {import('estree').VariableDeclarator[]} */
		const declarations = [];

		for (const declarator of node.declarations) {
			const bindings = /** @type {import('#compiler').Binding[]} */ (
				state.scope.get_bindings(declarator)
			);
			const has_state = bindings.some((binding) => binding.kind === 'state');
			const has_props = bindings.some((binding) => binding.kind === 'prop');

			if (!has_state && !has_props) {
				declarations.push(/** @type {import('estree').VariableDeclarator} */ (visit(declarator)));
				continue;
			}

			if (has_props) {
				if (declarator.id.type !== 'Identifier') {
					// Turn export let into props. It's really really weird because export let { x: foo, z: [bar]} = ..
					// means that foo and bar are the props (i.e. the leafs are the prop names), not x and z.
					const tmp = state.scope.generate('tmp');
					const paths = extract_paths(declarator.id);
					declarations.push(
						b.declarator(
							b.id(tmp),
							/** @type {import('estree').Expression} */ (
								visit(/** @type {import('estree').Expression} */ (declarator.init))
							)
						)
					);
					for (const path of paths) {
						const value = path.expression?.(b.id(tmp));
						const name = /** @type {import('estree').Identifier} */ (path.node).name;
						const binding = /** @type {import('#compiler').Binding} */ (state.scope.get(name));
						const prop = b.member(b.id('$$props'), b.literal(binding.prop_alias ?? name), true);
						declarations.push(b.declarator(path.node, b.call('$.value_or_fallback', prop, value)));
					}
					continue;
				}

				const binding = /** @type {import('#compiler').Binding} */ (
					state.scope.get(declarator.id.name)
				);
				const prop = b.member(
					b.id('$$props'),
					b.literal(binding.prop_alias ?? declarator.id.name),
					true
				);
				const init = declarator.init
					? b.call(
							'$.value_or_fallback',
							prop,
							/** @type {import('estree').Expression} */ (visit(declarator.init))
					  )
					: prop;

				declarations.push(b.declarator(declarator.id, init));

				continue;
			}

			declarations.push(
				...create_state_declarators(
					declarator,
					state.scope,
					/** @type {import('estree').Expression} */ (declarator.init && visit(declarator.init))
				)
			);
		}

		return {
			...node,
			declarations
		};
	},
	LabeledStatement(node, context) {
		if (context.path.length > 1) return;
		if (node.label.name !== '$') return;

		// TODO bail out if we're in module context

		// these statements will be topologically ordered later
		context.state.legacy_reactive_statements.set(
			node,
			// people could do "break $" inside, so we need to keep the label
			b.labeled('$', /** @type {import('estree').ExpressionStatement} */ (context.visit(node.body)))
		);

		return b.empty;
	}
};

/** @type {import('./types').ComponentVisitors} */
const template_visitors = {
	Fragment(node, context) {
		const body = create_block(node, node.nodes, context);
		return b.block(body);
	},
	HtmlTag(node, context) {
		const state = context.state;
		const [dec, id] = serialize_anchor(state);
		state.init.push(dec);
		state.template.push(t_expression(id));
		const raw = /** @type {import('estree').Expression} */ (context.visit(node.expression));
		context.state.template.push(t_expression(raw));
		state.template.push(t_expression(id));
	},
	ConstTag(node, { state, visit }) {
		const declaration = node.declaration.declarations[0];
		const pattern = /** @type {import('estree').Pattern} */ (visit(declaration.id));
		const init = /** @type {import('estree').Expression} */ (visit(declaration.init));
		state.init.push(b.declaration('const', pattern, init));
	},
	DebugTag(node, { state, visit }) {
		state.template.push(
			t_statement(
				b.stmt(
					b.call(
						'console.log',
						b.object(
							node.identifiers.map((identifier) =>
								b.prop(
									'init',
									identifier,
									/** @type {import('estree').Expression} */ (visit(identifier))
								)
							)
						)
					)
				)
			),
			t_statement(b.debugger)
		);
	},
	RenderTag(node, context) {
		const snippet_function = context.state.options.dev
			? b.call('$.validate_snippet', node.expression)
			: node.expression;
		if (node.argument) {
			context.state.template.push(
				t_statement(
					b.stmt(
						b.call(
							snippet_function,
							b.id('$$payload'),
							/** @type {import('estree').Expression} */ (context.visit(node.argument))
						)
					)
				)
			);
		} else {
			context.state.template.push(t_statement(b.stmt(b.call(snippet_function, b.id('$$payload')))));
		}
	},
	ClassDirective(node) {
		error(node, 'INTERNAL', 'Node should have been handled elsewhere');
	},
	StyleDirective(node) {
		error(node, 'INTERNAL', 'Node should have been handled elsewhere');
	},
	RegularElement(node, context) {
		const metadata = {
			...context.state.metadata,
			namespace: determine_element_namespace(node, context.state.metadata.namespace, context.path)
		};

		context.state.template.push(t_string(`<${node.name}`));
		const body_expression = serialize_element_attributes(node, context);
		context.state.template.push(t_string('>'));

		/** @type {import('./types').ComponentServerTransformState} */
		const state = {
			...context.state,
			metadata,
			preserve_whitespace:
				context.state.preserve_whitespace ||
				((node.name === 'pre' || node.name === 'textarea') && metadata.namespace !== 'foreign')
		};

		/** @type {import('./types').ComponentContext} */
		const inner_context =
			body_expression !== null
				? {
						...context,
						state: {
							...state,
							template: [],
							init: []
						}
				  }
				: { ...context, state };

		const { hoisted, trimmed } = clean_nodes(
			node,
			node.fragment.nodes,
			inner_context.path,
			metadata.namespace,
			state.preserve_whitespace,
			state.options.preserveComments,
			true
		);

		for (const node of hoisted) {
			inner_context.visit(node, state);
		}

		process_children(trimmed, node, inner_context);

		if (body_expression !== null) {
			let body_id;
			const expression = body_expression.escape
				? b.call('$.escape', body_expression.expression)
				: body_expression.expression;
			if (expression.type === 'Identifier') {
				body_id = expression;
			} else {
				body_id = b.id(context.state.scope.generate('$$body'));
				context.state.template.push(t_statement(b.const(body_id, expression)));
			}

			// Use the body expression as the body if it's truthy, otherwise use the inner template
			context.state.template.push(
				t_statement(
					b.if(
						body_id,
						b.block(serialize_template([t_expression(body_id)])),
						b.block([
							...inner_context.state.init,
							...serialize_template(inner_context.state.template)
						])
					)
				)
			);
		}

		if (!VoidElements.includes(node.name) && metadata.namespace !== 'foreign') {
			context.state.template.push(t_string(`</${node.name}>`));
		}
	},
	SvelteElement(node, context) {
		let tag = /** @type {import('estree').Expression} */ (context.visit(node.tag));
		if (tag.type !== 'Identifier') {
			const tag_id = context.state.scope.generate('$$tag');
			context.state.init.push(b.const(tag_id, tag));
			tag = b.id(tag_id);
		}

		if (context.state.options.dev) {
			if (node.fragment.nodes.length > 0) {
				context.state.init.push(b.stmt(b.call('$.validate_void_dynamic_element', b.thunk(tag))));
			}
			context.state.init.push(b.stmt(b.call('$.validate_dynamic_element_tag', b.thunk(tag))));
		}

		/** @type {import('./types').ComponentContext} */
		const inner_context = {
			...context,
			state: {
				...context.state,
				template: [],
				init: []
			}
		};

		const [el_anchor, anchor_id] = serialize_anchor(context.state);
		context.state.init.push(el_anchor);
		context.state.template.push(t_expression(anchor_id));

		const [inner_anchor, inner_id] = serialize_anchor(context.state);
		inner_context.state.init.push(inner_anchor);
		inner_context.state.template.push(t_string('<'), t_expression(tag));
		serialize_element_attributes(node, inner_context);
		inner_context.state.template.push(t_string('>'));

		const before = serialize_template(inner_context.state.template);
		const main = create_block(node, node.fragment.nodes, context);
		const after = serialize_template([
			t_expression(inner_id),
			t_string('</'),
			t_expression(tag),
			t_string('>')
		]);

		context.state.template.push(
			t_statement(
				b.if(
					tag,
					b.block([
						...inner_context.state.init,
						...before,
						b.if(
							b.unary('!', b.call('$.VoidElements.has', tag)),
							b.block([...serialize_template([t_expression(inner_id)]), ...main, ...after])
						)
					])
				)
			),
			t_expression(anchor_id)
		);
	},
	EachBlock(node, context) {
		const state = context.state;
		const [dec, id] = serialize_anchor(state);
		state.init.push(dec);
		state.template.push(t_expression(id));

		const each_node_meta = node.metadata;
		const collection = /** @type {import('estree').Expression} */ (context.visit(node.expression));
		const item = b.id(each_node_meta.item_name);
		const index =
			each_node_meta.contains_group_binding || !node.index
				? each_node_meta.index
				: b.id(node.index);
		const children = node.body.nodes;

		const [each_dec, each_id] = serialize_anchor(state);

		/** @type {import('./types').Anchor} */
		const anchor = {
			type: 'Anchor',
			id: each_id
		};

		const array_id = state.scope.root.unique('each_array');
		state.init.push(b.const(array_id, b.call('$.ensure_array_like', collection)));

		/** @type {import('estree').Statement[]} */
		const each = [b.const(item, b.member(array_id, index, true))];

		if (node.context.type !== 'Identifier') {
			each.push(b.const(/** @type {import('estree').Pattern} */ (node.context), item));
		}
		if (index.name !== node.index && node.index != null) {
			each.push(b.let(node.index, index));
		}

		each.push(
			each_dec,
			.../** @type {import('estree').Statement[]} */ (create_block(node, children, context, anchor))
		);

		const for_loop = b.for(
			b.let(index, b.literal(0)),
			b.binary('<', index, b.member(array_id, b.id('length'))),
			b.update('++', index, false),
			b.block(each)
		);
		if (node.fallback) {
			state.template.push(
				t_statement(
					b.if(
						b.binary('!==', b.member(array_id, b.id('length')), b.literal(0)),
						for_loop,
						b.block(create_block(node, node.fallback.nodes, context))
					)
				)
			);
		} else {
			state.template.push(t_statement(for_loop));
		}
		state.template.push(t_expression(id));
	},
	IfBlock(node, context) {
		const state = context.state;
		const [dec, id] = serialize_anchor(state);
		state.init.push(dec);
		state.template.push(t_expression(id));

		// Insert ssr:if:true/false anchors in addition to the other anchors so that
		// the if block can catch hydration mismatches (false on the server, true on the client and vice versa)
		// and continue hydration without having to re-render everything from scratch.

		const consequent = create_block(node, node.consequent.nodes, context);
		consequent.unshift(
			b.stmt(b.assignment('+=', b.id('$$payload.out'), b.literal('<!--ssr:if:true-->')))
		);

		const alternate = node.alternate
			? /** @type {import('estree').BlockStatement} */ (context.visit(node.alternate))
			: b.block([]);
		alternate.body.unshift(
			b.stmt(b.assignment('+=', b.id('$$payload.out'), b.literal('<!--ssr:if:false-->')))
		);

		state.template.push(
			t_statement(
				b.if(
					/** @type {import('estree').Expression} */ (context.visit(node.test)),
					b.block(/** @type {import('estree').Statement[]} */ (consequent)),
					alternate
				)
			)
		);
		state.template.push(t_expression(id));
	},
	AwaitBlock(node, context) {
		const state = context.state;
		const [dec, id] = serialize_anchor(state);
		state.init.push(dec);
		state.template.push(t_expression(id));

		state.template.push(
			t_statement(
				b.stmt(
					b.call(
						'$.await',
						/** @type {import('estree').Expression} */ (context.visit(node.expression)),
						b.thunk(
							node.pending
								? /** @type {import('estree').BlockStatement} */ (context.visit(node.pending))
								: b.block([])
						),
						b.arrow(
							node.value
								? [/** @type {import('estree').Pattern} */ (context.visit(node.value))]
								: [],
							node.then
								? /** @type {import('estree').BlockStatement} */ (context.visit(node.then))
								: b.block([])
						),
						b.arrow(
							node.error
								? [/** @type {import('estree').Pattern} */ (context.visit(node.error))]
								: [],
							node.catch
								? /** @type {import('estree').BlockStatement} */ (context.visit(node.catch))
								: b.block([])
						)
					)
				)
			)
		);

		state.template.push(t_expression(id));
	},
	KeyBlock(node, context) {
		const state = context.state;
		const [dec, id] = serialize_anchor(state);
		state.init.push(dec);
		state.template.push(t_expression(id));
		const body = create_block(node, node.fragment.nodes, context);
		state.template.push(t_statement(b.block(body)));
		state.template.push(t_expression(id));
	},
	SnippetBlock(node, context) {
		const [dec, id] = serialize_anchor(context.state);

		// TODO hoist where possible
		/** @type {import('estree').Pattern[]} */
		const args = [b.id('$$payload')];
		if (node.context) {
			args.push(node.context);
		}

		const out = b.member_id('$$payload.out');

		context.state.init.push(
			b.function_declaration(
				node.expression,
				args,
				b.block([
					dec,
					b.stmt(b.assignment('+=', out, id)),
					.../** @type {import('estree').BlockStatement} */ (context.visit(node.body)).body,
					b.stmt(b.assignment('+=', out, id))
				])
			)
		);
		if (context.state.options.dev) {
			context.state.init.push(b.stmt(b.call('$.add_snippet_symbol', node.expression)));
		}
	},
	BindDirective(node, context) {
		// TODO
	},
	Component(node, context) {
		const state = context.state;
		const [dec, id] = serialize_anchor(state);
		state.init.push(dec);
		state.template.push(t_expression(id));
		const call = serialize_inline_component(node, node.name, context);
		state.template.push(t_statement(call));
		state.template.push(t_expression(id));
	},
	SvelteSelf(node, context) {
		const state = context.state;
		const [dec, id] = serialize_anchor(state);
		state.init.push(dec);
		state.template.push(t_expression(id));
		const call = serialize_inline_component(node, context.state.analysis.name, context);
		state.template.push(t_statement(call));
		state.template.push(t_expression(id));
	},
	SvelteComponent(node, context) {
		const state = context.state;
		const [dec, id] = serialize_anchor(state);
		state.init.push(dec);
		state.template.push(t_expression(id));
		const call = serialize_inline_component(
			node,
			/** @type {import('estree').Expression} */ (context.visit(node.expression)),
			context
		);
		state.template.push(t_statement(call));
		state.template.push(t_expression(id));
	},
	LetDirective(node, { state, path }) {
		const parent = path.at(-1);
		if (
			parent === undefined ||
			(parent.type !== 'Component' &&
				parent.type !== 'RegularElement' &&
				parent.type !== 'SvelteFragment')
		) {
			error(node, 'INTERNAL', 'let directive at invalid position');
		}

		if (node.expression && node.expression.type !== 'Identifier') {
			const name = state.scope.generate(node.name);
			const bindings = state.scope.get_bindings(node);

			for (const binding of bindings) {
				binding.expression = b.member(b.id(name), b.id(binding.node.name));
			}

			return b.const(
				name,
				b.call(
					b.thunk(
						b.block([
							b.let(
								node.expression.type === 'ObjectExpression'
									? // @ts-expect-error types don't match, but it can't contain spread elements and the structure is otherwise fine
									  b.object_pattern(node.expression.properties)
									: // @ts-expect-error types don't match, but it can't contain spread elements and the structure is otherwise fine
									  b.array_pattern(node.expression.elements),
								b.member(b.id('$$slotProps'), b.id(node.name))
							),
							b.return(b.object(bindings.map((binding) => b.init(binding.node.name, binding.node))))
						])
					)
				)
			);
		} else {
			const name = node.expression === null ? node.name : node.expression.name;
			return b.const(name, b.member(b.id('$$slotProps'), b.id(node.name)));
		}
	},
	SpreadAttribute(node, { visit }) {
		return visit(node.expression);
	},
	SvelteFragment(node, context) {
		for (const attribute of node.attributes) {
			if (attribute.type === 'LetDirective') {
				context.state.template.push(
					t_statement(
						/** @type {import('estree').ExpressionStatement} */ (context.visit(attribute))
					)
				);
			}
		}

		const state = {
			...context.state,
			// TODO this logic eventually belongs in create_block, when fragments are used everywhere
			scope: /** @type {import('../../scope').Scope} */ (context.state.scopes.get(node.fragment))
		};
		const body = create_block(node, node.fragment.nodes, {
			...context,
			state
		});

		context.state.template.push(t_statement(b.block(body)));
	},
	TitleElement(node, context) {
		const state = context.state;

		/** @type {import('./types').ComponentServerTransformState} */
		const inner_state = {
			...state,
			init: [],
			template: []
		};

		process_children(node.fragment.nodes, node, {
			...context,
			state: inner_state
		});

		// Use `=` so that later title changes override earlier ones
		state.init.push(b.stmt(b.assignment('=', b.id('$$payload.title'), b.literal('<title>'))));
		inner_state.template.push(t_string('</title>'));
		// title is guaranteed to contain only text/expression tag children
		state.init.push(...serialize_template(inner_state.template, b.id('title')));
	},
	SlotElement(node, context) {
		const state = context.state;
		const [dec, id] = serialize_anchor(state);
		state.init.push(dec);
		state.template.push(t_expression(id));

		/** @type {import('estree').Property[]} */
		const props = [];

		/** @type {import('estree').Expression[]} */
		const spreads = [];

		/** @type {import('estree').Expression} */
		let expression = b.member_id('$$props.children');

		for (const attribute of node.attributes) {
			if (attribute.type === 'SpreadAttribute') {
				spreads.push(/** @type {import('estree').Expression} */ (context.visit(attribute)));
			} else if (attribute.type === 'Attribute') {
				const value = serialize_attribute_value(attribute.value, context);
				if (attribute.name === 'name') {
					expression = b.member(b.member_id('$$props.$$slots'), value, true, true);
				} else {
					if (attribute.metadata.dynamic) {
						props.push(b.get(attribute.name, [b.return(value)]));
					} else {
						props.push(b.init(attribute.name, value));
					}
				}
			}
		}

		const props_expression =
			spreads.length === 0
				? b.object(props)
				: b.call('$.spread_props', b.array([b.object(props), ...spreads]));
		const fallback =
			node.fragment.nodes.length === 0
				? b.literal(null)
				: b.thunk(b.block(create_block(node, node.fragment.nodes, context)));
		const slot = b.call('$.slot', b.id('$$payload'), expression, props_expression, fallback);

		state.template.push(t_statement(b.stmt(slot)));
		state.template.push(t_expression(id));
	},
	SvelteHead(node, context) {
		const state = context.state;
		const body = create_block(node, node.fragment.nodes, context);
		state.template.push(
			t_statement(
				b.stmt(b.call('$.head', b.id('$$payload'), b.arrow([b.id('$$payload')], b.block(body))))
			)
		);
	},
	// @ts-ignore: need to extract this out somehow
	CallExpression: javascript_visitors_runes.CallExpression
};

/**
 * Writes the output to the template output. Some elements may have attributes on them that require the
 * their output to be the child content instead. In this case, an object is returned.
 * @param {import('#compiler').RegularElement | import('#compiler').SvelteElement} node
 * @param {import('zimmerframe').Context<import('#compiler').SvelteNode, import('./types').ComponentServerTransformState>} context
 */
function serialize_element_attributes(node, context) {
	/** @type {Array<import('#compiler').Attribute | import('#compiler').SpreadAttribute>} */
	const attributes = [];

	/** @type {import('#compiler').ClassDirective[]} */
	const class_directives = [];

	/** @type {import('#compiler').StyleDirective[]} */
	const style_directives = [];

	/** @type {import('estree').ExpressionStatement[]} */
	const lets = [];

	/** @type {{ escape: boolean; expression: import('estree').Expression } | null} */
	let content = null;

	let has_spread = false;
	// Use the index to keep the attributes order which is important for spreading
	let class_attribute_idx = -1;
	let style_attribute_idx = -1;

	for (const attribute of node.attributes) {
		if (attribute.type === 'Attribute') {
			if (attribute.name === 'value' && node.name === 'textarea') {
				if (
					attribute.value !== true &&
					attribute.value[0].type === 'Text' &&
					regex_starts_with_newline.test(attribute.value[0].data)
				) {
					// Two or more leading newlines are required to restore the leading newline immediately after `<textarea>`.
					// see https://html.spec.whatwg.org/multipage/syntax.html#element-restrictions
					// also see related code in analysis phase
					attribute.value[0].data = '\n' + attribute.value[0].data;
				}
				content = { escape: true, expression: serialize_attribute_value(attribute.value, context) };

				// omit event handlers
			} else if (!is_event_attribute(attribute)) {
				if (attribute.name === 'class') {
					class_attribute_idx = attributes.length;
				} else if (attribute.name === 'style') {
					style_attribute_idx = attributes.length;
				}
				attributes.push(attribute);
			}
		} else if (attribute.type === 'BindDirective') {
			if (attribute.name === 'value' && node.name === 'select') continue;
			if (
				attribute.name === 'value' &&
				attributes.some(
					(attr) =>
						attr.type === 'Attribute' &&
						attr.name === 'type' &&
						is_text_attribute(attr) &&
						attr.value[0].data === 'file'
				)
			) {
				continue;
			}
			if (attribute.name === 'this') continue;

			const binding = binding_properties[attribute.name];
			if (binding?.omit_in_ssr) continue;

			if (ContentEditableBindings.includes(attribute.name)) {
				content = { escape: false, expression: attribute.expression };
			} else if (attribute.name === 'value' && node.name === 'textarea') {
				content = { escape: true, expression: attribute.expression };
			} else if (attribute.name === 'group') {
				const value_attribute = /** @type {import('#compiler').Attribute | undefined} */ (
					node.attributes.find((attr) => attr.type === 'Attribute' && attr.name === 'value')
				);
				if (!value_attribute) continue;

				const is_checkbox = node.attributes.some(
					(attr) =>
						attr.type === 'Attribute' &&
						attr.name === 'type' &&
						is_text_attribute(attr) &&
						attr.value[0].data === 'checkbox'
				);
				attributes.push(
					create_attribute('checked', -1, -1, [
						{
							type: 'ExpressionTag',
							start: -1,
							end: -1,
							parent: attribute,
							expression: is_checkbox
								? b.call(
										b.member(attribute.expression, b.id('includes')),
										serialize_attribute_value(value_attribute.value, context)
								  )
								: b.binary(
										'===',
										attribute.expression,
										serialize_attribute_value(value_attribute.value, context)
								  ),
							metadata: {
								contains_call_expression: false,
								dynamic: false
							}
						}
					])
				);
			} else {
				attributes.push(
					create_attribute(attribute.name, -1, -1, [
						{
							type: 'ExpressionTag',
							start: -1,
							end: -1,
							parent: attribute,
							expression: attribute.expression,
							metadata: {
								contains_call_expression: false,
								dynamic: false
							}
						}
					])
				);
			}
		} else if (attribute.type === 'SpreadAttribute') {
			attributes.push(attribute);
			has_spread = true;
		} else if (attribute.type === 'ClassDirective') {
			class_directives.push(attribute);
		} else if (attribute.type === 'StyleDirective') {
			style_directives.push(attribute);
		} else if (attribute.type === 'LetDirective') {
			lets.push(/** @type {import('estree').ExpressionStatement} */ (context.visit(attribute)));
		} else {
			context.visit(attribute);
		}
	}

	if (class_directives.length > 0 && !has_spread) {
		const class_attribute = serialize_class_directives(
			class_directives,
			/** @type {import('#compiler').Attribute | null} */ (attributes[class_attribute_idx] ?? null)
		);
		if (class_attribute_idx === -1) {
			attributes.push(class_attribute);
		}
	}

	if (style_directives.length > 0 && !has_spread) {
		serialize_style_directives(
			style_directives,
			/** @type {import('#compiler').Attribute | null} */ (attributes[style_attribute_idx] ?? null),
			context
		);
		if (style_attribute_idx > -1) {
			attributes.splice(style_attribute_idx, 1);
		}
	}

	// Let bindings first, they can be used on attributes
	context.state.init.push(...lets);

	if (has_spread) {
		serialize_element_spread_attributes(
			node,
			attributes,
			style_directives,
			class_directives,
			context
		);
	} else {
		for (const attribute of /** @type {import('#compiler').Attribute[]} */ (attributes)) {
			if (attribute.value === true || is_text_attribute(attribute)) {
				const name = get_attribute_name(node, attribute, context);
				const literal_value = /** @type {import('estree').Literal} */ (
					serialize_attribute_value(
						attribute.value,
						context,
						WhitespaceInsensitiveAttributes.includes(name)
					)
				).value;
				if (name !== 'class' || literal_value) {
					context.state.template.push(
						t_string(
							` ${attribute.name}${
								DOMBooleanAttributes.includes(name) && literal_value === true
									? ''
									: `="${literal_value === true ? '' : String(literal_value)}"`
							}`
						)
					);
				}
				continue;
			}

			const name = get_attribute_name(node, attribute, context);
			const is_boolean = DOMBooleanAttributes.includes(name);
			const value = serialize_attribute_value(
				attribute.value,
				context,
				WhitespaceInsensitiveAttributes.includes(name)
			);

			context.state.template.push(
				t_expression(b.call('$.attr', b.literal(name), value, b.literal(is_boolean)))
			);
		}
	}

	return content;
}

/**
 *
 * @param {import('#compiler').ClassDirective[]} class_directives
 * @param {import('#compiler').Attribute | null} class_attribute
 * @returns
 */
function serialize_class_directives(class_directives, class_attribute) {
	const expressions = class_directives.map((directive) =>
		b.conditional(directive.expression, b.literal(directive.name), b.literal(''))
	);
	if (class_attribute === null) {
		class_attribute = create_attribute('class', -1, -1, []);
	}
	const last = /** @type {any[]} */ (class_attribute.value).at(-1);
	if (last?.type === 'Text') {
		last.data += ' ';
		last.raw += ' ';
	} else if (last) {
		/** @type {import('#compiler').Text[]} */ (class_attribute.value).push({
			type: 'Text',
			start: -1,
			end: -1,
			parent: class_attribute,
			data: ' ',
			raw: ' '
		});
	}
	/** @type {import('#compiler').ExpressionTag[]} */ (class_attribute.value).push({
		type: 'ExpressionTag',
		start: -1,
		end: -1,
		parent: class_attribute,
		expression: b.call(
			b.member(
				b.call(b.member(b.array(expressions), b.id('filter')), b.id('Boolean')),
				b.id('join')
			),
			b.literal(' ')
		),
		metadata: { contains_call_expression: false, dynamic: false }
	});
	return class_attribute;
}

/**
 * @param {import('#compiler').StyleDirective[]} style_directives
 * @param {import('#compiler').Attribute | null} style_attribute
 * @param {import('./types').ComponentContext} context
 */
function serialize_style_directives(style_directives, style_attribute, context) {
	const styles = style_directives.map((directive) => {
		let value =
			directive.value === true
				? b.id(directive.name)
				: serialize_attribute_value(directive.value, context, true);
		if (directive.modifiers.includes('important')) {
			value = b.binary('+', value, b.literal(' !important'));
		}
		return b.init(directive.name, value);
	});
	if (style_attribute === null) {
		context.state.template.push(t_expression(b.call('$.add_styles', b.object(styles))));
	} else {
		context.state.template.push(
			t_expression(
				b.call(
					'$.add_styles',
					b.call(
						'$.merge_styles',
						serialize_attribute_value(style_attribute.value, context, true),
						b.object(styles)
					)
				)
			)
		);
	}
}

/**
 * @param {import('../../types').ComponentAnalysis} analysis
 * @param {import('#compiler').ValidatedCompileOptions} options
 * @returns {import('estree').Program}
 */
export function server_component(analysis, options) {
	/** @type {import('./types').ComponentServerTransformState} */
	const state = {
		analysis,
		options,
		scope: analysis.module.scope,
		scopes: analysis.template.scopes,
		hoisted: [b.import_all('$', 'svelte/internal/server')],
		legacy_reactive_statements: new Map(),
		// these should be set by create_block - if they're called outside, it's a bug
		get init() {
			/** @type {any[]} */
			const a = [];
			a.push = () => error(null, 'INTERNAL', 'init.push should not be called outside create_block');
			return a;
		},
		get template() {
			/** @type {any[]} */
			const a = [];
			a.push = () =>
				error(null, 'INTERNAL', 'template.push should not be called outside create_block');
			return a;
		},
		metadata: {
			namespace: options.namespace
		},
		preserve_whitespace: options.preserveWhitespace
	};

	const module = /** @type {import('estree').Program} */ (
		walk(/** @type {import('#compiler').SvelteNode} */ (analysis.module.ast), state, {
			...set_scope(analysis.module.scopes),
			...global_visitors,
			...remove_types,
			...javascript_visitors,
			...(analysis.runes ? javascript_visitors_runes : javascript_visitors_legacy)
		})
	);

	const instance = /** @type {import('estree').Program} */ (
		walk(
			/** @type {import('#compiler').SvelteNode} */ (analysis.instance.ast),
			{ ...state, scope: analysis.instance.scope },
			{
				...set_scope(analysis.instance.scopes),
				...global_visitors,
				...{ ...remove_types, ImportDeclaration: undefined, ExportNamedDeclaration: undefined },
				...javascript_visitors,
				...(analysis.runes ? javascript_visitors_runes : javascript_visitors_legacy),
				ImportDeclaration(node, context) {
					// @ts-expect-error
					state.hoisted.push(remove_types.ImportDeclaration(node, context));
					return b.empty;
				},
				ExportNamedDeclaration(node, context) {
					if (node.declaration) {
						// @ts-expect-error
						return remove_types.ExportNamedDeclaration(context.visit(node.declaration), context);
					}

					return b.empty;
				}
			}
		)
	);

	const template = /** @type {import('estree').Program} */ (
		walk(
			/** @type {import('#compiler').SvelteNode} */ (analysis.template.ast),
			{ ...state, scope: analysis.template.scope },
			{
				...set_scope(analysis.template.scopes),
				...global_visitors,
				...remove_types,
				...template_visitors
			}
		)
	);

	/** @type {import('estree').VariableDeclarator[]} */
	const legacy_reactive_declarations = [];

	for (const [node] of analysis.reactive_statements) {
		const statement = [...state.legacy_reactive_statements].find(([n]) => n === node);
		if (statement === undefined) {
			error(node, 'INTERNAL', 'Could not find reactive statement');
		}

		if (
			node.body.type === 'ExpressionStatement' &&
			node.body.expression.type === 'AssignmentExpression'
		) {
			for (const id of extract_identifiers(node.body.expression.left)) {
				const binding = analysis.instance.scope.get(id.name);
				if (binding?.kind === 'legacy_reactive') {
					legacy_reactive_declarations.push(b.declarator(id));
				}
			}
		}

		instance.body.push(statement[1]);
	}

	if (legacy_reactive_declarations.length > 0) {
		instance.body.unshift({
			type: 'VariableDeclaration',
			kind: 'let',
			declarations: legacy_reactive_declarations
		});
	}

	// If the component binds to a child, we need to put the template in a loop and repeat until bindings are stable
	if (analysis.uses_component_bindings) {
		template.body = [
			b.let('$$settled', b.true),
			b.let('$$inner_payload'),
			b.stmt(
				b.function(
					b.id('$$render_inner'),
					[b.id('$$payload')],
					b.block(/** @type {import('estree').Statement[]} */ (template.body))
				)
			),
			b.do_while(
				b.unary('!', b.id('$$settled')),
				b.block([
					b.stmt(b.assignment('=', b.id('$$settled'), b.true)),
					b.stmt(
						b.assignment('=', b.id('$$inner_payload'), b.call('$.copy_payload', b.id('$$payload')))
					),
					b.stmt(b.call('$$render_inner', b.id('$$inner_payload')))
				])
			),
			b.stmt(b.call('$.assign_payload', b.id('$$payload'), b.id('$$inner_payload')))
		];
	}

	if (
		[...analysis.instance.scope.declarations.values()].some(
			(binding) => binding.kind === 'store_sub'
		)
	) {
		instance.body.unshift(b.const('$$store_subs', b.object([])));
		template.body.push(b.stmt(b.call('$.unsubscribe_stores', b.id('$$store_subs'))));
	}

	// Propagate values of bound props upwards if they're undefined in the parent and have a value.
	// Don't do this as part of the props retrieval because people could eagerly mutate the prop in the instance script.
	/** @type {import('estree').Property[]} */
	const props = [];
	for (const [name, binding] of analysis.instance.scope.declarations) {
		if (binding.kind === 'prop' && !name.startsWith('$$')) {
			props.push(b.init(binding.prop_alias ?? name, b.id(name)));
		}
	}
	for (const { name, alias } of analysis.exports) {
		props.push(b.init(alias ?? name, b.id(name)));
	}
	if (props.length > 0) {
		template.body.push(b.stmt(b.call('$.bind_props', b.id('$$props'), b.object(props))));
	}

	const component_block = b.block([
		b.stmt(b.call('$.push', b.literal(analysis.runes), ...(options.immutable ? [b.true] : []))),
		.../** @type {import('estree').Statement[]} */ (instance.body),
		.../** @type {import('estree').Statement[]} */ (template.body),
		b.stmt(b.call('$.pop'))
	]);

	if (analysis.uses_rest_props) {
		/** @type {string[]} */
		const named_props = analysis.exports.map(({ name, alias }) => alias ?? name);
		for (const [name, binding] of analysis.instance.scope.declarations) {
			if (binding.kind === 'prop') named_props.push(binding.prop_alias ?? name);
		}

		component_block.body.unshift(
			b.const(
				'$$restProps',
				b.call(
					'$.rest_props',
					b.id('$$sanitized_props'),
					b.array(named_props.map((name) => b.literal(name)))
				)
			)
		);
	}

	if (analysis.uses_props || analysis.uses_rest_props) {
		component_block.body.unshift(
			b.const('$$sanitized_props', b.call('$.sanitize_props', b.id('$$props')))
		);
	}

	if (analysis.uses_slots) {
		component_block.body.unshift(b.const('$$slots', b.call('$.sanitize_slots', b.id('$$props'))));
	}

	const body = [...state.hoisted, ...module.body];

	const component_function = b.function_declaration(
		b.id(analysis.name),
		[b.id('$$payload'), b.id('$$props')],
		component_block
	);
	if (options.legacy.componentApi) {
		body.unshift(b.imports([['render', '$$_render']], 'svelte/server'));
		body.push(
			component_function,
			b.stmt(
				b.assignment(
					'=',
					b.member_id(`${analysis.name}.render`),
					b.function(
						null,
						[b.id('$$props'), b.id('$$opts')],
						b.block([
							b.return(
								b.call(
									'$$_render',
									b.id(analysis.name),
									b.object([
										b.init('props', b.id('$$props')),
										b.init('context', b.member(b.id('$$opts'), b.id('context'), false, true))
									])
								)
							)
						])
					)
				)
			),
			b.export_default(b.id(analysis.name))
		);
	} else if (options.dev) {
		body.push(
			component_function,
			b.stmt(
				b.assignment(
					'=',
					b.member_id(`${analysis.name}.render`),
					b.function(
						null,
						[],
						b.block([
							b.throw_error(
								`Component.render(...) is no longer valid in Svelte 5. ` +
									'See https://svelte-5-preview.vercel.app/docs/breaking-changes#components-are-no-longer-classes for more information'
							)
						])
					)
				)
			),
			b.export_default(b.id(analysis.name))
		);
	} else {
		body.push(b.export_default(component_function));
	}

	return {
		type: 'Program',
		sourceType: 'module',
		body
	};
}

/**
 * @param {import('../../types').Analysis} analysis
 * @param {import('#compiler').ValidatedModuleCompileOptions} options
 * @returns {import('estree').Program}
 */
export function server_module(analysis, options) {
	/** @type {import('./types').ServerTransformState} */
	const state = {
		analysis,
		options,
		scope: analysis.module.scope,
		scopes: analysis.module.scopes,
		// this is an anomaly — it can only be used in components, but it needs
		// to be present for `javascript_visitors` and so is included in module
		// transform state as well as component transform state
		legacy_reactive_statements: new Map()
	};

	const module = /** @type {import('estree').Program} */ (
		walk(/** @type {import('#compiler').SvelteNode} */ (analysis.module.ast), state, {
			...set_scope(analysis.module.scopes),
			...global_visitors,
			...javascript_visitors,
			...javascript_visitors_runes
		})
	);

	return {
		type: 'Program',
		sourceType: 'module',
		body: [b.import_all('$', 'svelte/internal/server'), ...module.body]
	};
}<|MERGE_RESOLUTION|>--- conflicted
+++ resolved
@@ -573,14 +573,9 @@
 		const declarations = [];
 
 		for (const declarator of node.declarations) {
-<<<<<<< HEAD
-			const rune = get_rune(declarator.init, state.scope);
-			if (!rune || rune === '$effect.active' || rune.startsWith('$log')) {
-=======
 			const init = unwrap_ts_expression(declarator.init);
 			const rune = get_rune(init, state.scope);
-			if (!rune || rune === '$effect.active') {
->>>>>>> 3e3ae925
+			if (!rune || rune === '$effect.active' || rune.startsWith('$log')) {
 				declarations.push(/** @type {import('estree').VariableDeclarator} */ (visit(declarator)));
 				continue;
 			}
