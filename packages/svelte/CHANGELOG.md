# svelte

## 4.0.0-next.0

### Major Changes

- breaking: Minimum supported Node version is now Node 16 ([#8566](https://github.com/sveltejs/svelte/pull/8566))
- breaking: Minimum supported webpack version is now webpack 5 ([#8515](https://github.com/sveltejs/svelte/pull/8515))
- breaking: Bundlers must specify the `browser` condition when building a frontend bundle for the browser ([#8516](https://github.com/sveltejs/svelte/pull/8516))
- breaking: Minimum supported vite-plugin-svelte version is now 2.4.1. SvelteKit users can upgrade to 1.20.0 or newer to ensure a compatible version ([#8516](https://github.com/sveltejs/svelte/pull/8516))
- breaking: Minimum supported `rollup-plugin-svelte` version is now 7.1.5 ([198dbcf](https://github.com/sveltejs/svelte/commit/198dbcf))
- breaking: Minimum supported `svelte-loader` is now 3.1.8 ([198dbcf](https://github.com/sveltejs/svelte/commit/198dbcf))
- breaking: Minimum supported TypeScript version is now TypeScript 5 (it will likely work with lower versions, but we make no guarantees about that) ([#8488](https://github.com/sveltejs/svelte/pull/8488))
- breaking: Remove `svelte/register` hook, CJS runtime version and CJS compiler output ([#8613](https://github.com/sveltejs/svelte/pull/8613))
- breaking: Stricter types for `createEventDispatcher` (see PR for migration instructions) ([#7224](https://github.com/sveltejs/svelte/pull/7224))
<<<<<<< HEAD
- breaking: Stricter types for `Action` and `ActionReturn` (see PR for migration instructions) ([#7224](https://github.com/sveltejs/svelte/pull/7224))
=======
- breaking: Stricter types for `Action` and `ActionReturn` (see PR for migration instructions) ([#7442](https://github.com/sveltejs/svelte/pull/7442))
>>>>>>> 5902ccab
- breaking: Stricter types for `onMount` - now throws a type error when returning a function asynchronously to catch potential mistakes around callback functions (see PR for migration instructions) ([#8136](https://github.com/sveltejs/svelte/pull/8136))
- breaking: Overhaul and drastically improve creating custom elements with Svelte (see PR for list of changes and migration instructions) ([#8457](https://github.com/sveltejs/svelte/pull/8457))
- breaking: Deprecate `SvelteComponentTyped` in favor of `SvelteComponent` ([#8512](https://github.com/sveltejs/svelte/pull/8512))
- breaking: Make transitions local by default to prevent confusion around page navigations ([#6686](https://github.com/sveltejs/svelte/issues/6686))
- breaking: Error on falsy values instead of stores passed to `derived` ([#7947](https://github.com/sveltejs/svelte/pull/7947))
- breaking: Custom store implementers now need to pass an `update` function additionally to the `set` function ([#6750](https://github.com/sveltejs/svelte/pull/6750))
- breaking: Do not expose default slot bindings to named slots and vice versa ([#6049](https://github.com/sveltejs/svelte/pull/6049))
- breaking: Change order in which preprocessors are applied ([#8618](https://github.com/sveltejs/svelte/pull/8618))
- breaking: The runtime now makes use of `classList.toggle(name, boolean)` which does not work in very old browsers ([#8629](https://github.com/sveltejs/svelte/pull/8629))
- breaking: apply `inert` to outroing elements ([#8627](https://github.com/sveltejs/svelte/pull/8627))

### Minor Changes

- Add a way to modify attributes for script/style preprocessors ([#8618](https://github.com/sveltejs/svelte/pull/8618))
- Improve hydration speed by adding `data-svelte-h` attribute to detect unchanged HTML elements ([#7426](https://github.com/sveltejs/svelte/pull/7426))
- Add `a11y no-noninteractive-element-interactions` rule ([#8391](https://github.com/sveltejs/svelte/pull/8391))
- Add `a11y-no-static-element-interactions`rule ([#8251](https://github.com/sveltejs/svelte/pull/8251))
- Allow `#each` to iterate over iterables like `Set`, `Map` etc ([#7425](https://github.com/sveltejs/svelte/issues/7425))
- Improve duplicate key error for keyed `each` blocks ([#8411](https://github.com/sveltejs/svelte/pull/8411))
- Warn about `:` in attributes and props to prevent ambiguity with Svelte directives ([#6823](https://github.com/sveltejs/svelte/issues/6823))

### Patch Changes

- Bind `null` option and input values consistently ([#8312](https://github.com/sveltejs/svelte/issues/8312))
- Allow `$store` to be used with changing values including nullish values ([#7555](https://github.com/sveltejs/svelte/issues/7555))
- Initialize stylesheet with `/* empty */` to enable setting CSP directive that also works in Safari ([#7800](https://github.com/sveltejs/svelte/pull/7800))
- Treat slots as if they don't exist when using CSS adjacent and general sibling combinators ([#8284](https://github.com/sveltejs/svelte/issues/8284))
- Fix transitions so that they don't require a `style-src 'unsafe-inline'` Content Security Policy (CSP) ([#6662](https://github.com/sveltejs/svelte/issues/6662)).
- Explicitly disallow `var` declarations extending the reactive statement scope ([#6800](https://github.com/sveltejs/svelte/pull/6800))
- Improve error message when trying to use `animate:` directives on inline components ([#8641](https://github.com/sveltejs/svelte/issues/8641))

## 3.59.1

- Handle dynamic values in `a11y-autocomplete-valid` ([#8567](https://github.com/sveltejs/svelte/pull/8567))

## 3.59.0

- Add `ResizeObserver` bindings `contentRect`/`contentBoxSize`/`borderBoxSize`/`devicePixelContentBoxSize` ([#8022](https://github.com/sveltejs/svelte/pull/8022))
- Add `devicePixelRatio` binding for `<svelte:window>` ([#8285](https://github.com/sveltejs/svelte/issues/8285))
- Add `fullscreenElement` and `visibilityState` bindings for `<svelte:document>` ([#8507](https://github.com/sveltejs/svelte/pull/8507))
- Add `a11y-autocomplete-valid` warning ([#8520](https://github.com/sveltejs/svelte/pull/8520))
- Fix handling of `width`/`height` attributes when spreading ([#6752](https://github.com/sveltejs/svelte/issues/6752))
- Fix updating of interpolated `style:` directive when using spread ([#8438](https://github.com/sveltejs/svelte/issues/8438))
- Remove `style:` directive property when value is `undefined` ([#8462](https://github.com/sveltejs/svelte/issues/8462))
- Fix type of `VERSION` compiler export ([#8498](https://github.com/sveltejs/svelte/issues/8498))
- Relax `a11y-no-redundant-roles` warning ([#8536](https://github.com/sveltejs/svelte/pull/8536))
- Handle nested array rest destructuring ([#8552](https://github.com/sveltejs/svelte/issues/8552), [#8554](https://github.com/sveltejs/svelte/issues/8554))

## 3.58.0

- Add `bind:innerText` for `contenteditable` elements ([#3311](https://github.com/sveltejs/svelte/issues/3311))
- Add support for CSS `@container` queries ([#6969](https://github.com/sveltejs/svelte/issues/6969))
- Respect `preserveComments` in DOM output ([#7182](https://github.com/sveltejs/svelte/pull/7182))
- Allow use of `document` for `target` in typings ([#7554](https://github.com/sveltejs/svelte/pull/7554))
- Add `a11y-interactive-supports-focus` warning ([#8392](https://github.com/sveltejs/svelte/pull/8392))
- Fix equality check when updating dynamic text ([#5931](https://github.com/sveltejs/svelte/issues/5931))
- Relax `a11y-no-noninteractive-element-to-interactive-role` warning ([#8402](https://github.com/sveltejs/svelte/pull/8402))
- Properly handle microdata attributes ([#8413](https://github.com/sveltejs/svelte/issues/8413))
- Prevent name collision when using computed destructuring variables ([#8417](https://github.com/sveltejs/svelte/issues/8417))
- Fix escaping `<textarea value={...}>` values in SSR ([#8429](https://github.com/sveltejs/svelte/issues/8429))

## 3.57.0

- Add `<svelte:document>` ([#3310](https://github.com/sveltejs/svelte/issues/3310))
- Add a11y `no-noninteractive-element-to-interactive-role` ([#8167](https://github.com/sveltejs/svelte/pull/8167))
- Stop intro transition from triggering incorrectly ([#6152](https://github.com/sveltejs/svelte/issues/6152), [#6812](https://github.com/sveltejs/svelte/issues/6812))
- Support computed and literal properties when destructuring objects in the template ([#6609](https://github.com/sveltejs/svelte/issues/6609))
- Give `style:` directive precedence over `style=` attribute ([#7475](https://github.com/sveltejs/svelte/issues/7475))
- Select `<option>` with `selected` attribute when initial state is `undefined` ([#8361](https://github.com/sveltejs/svelte/issues/8361))
- Prevent derived store callbacks after store is unsubscribed from ([#8364](https://github.com/sveltejs/svelte/issues/8364))
- Account for `bind:group` members being spread across multiple control flow blocks ([#8372](https://github.com/sveltejs/svelte/issues/8372))
- Revert buggy reactive statement optimization ([#8374](https://github.com/sveltejs/svelte/issues/8374))
- Support CSS units in the `fly` and `blur` transitions ([#7623](https://github.com/sveltejs/svelte/pull/7623))

## 3.56.0

- Add `|stopImmediatePropagation` event modifier ([#5085](https://github.com/sveltejs/svelte/issues/5085))
- Add `axis` parameter to `slide` transition ([#6182](https://github.com/sveltejs/svelte/issues/6182))
- Add `readonly` utility to convert `writable` store to readonly ([#6518](https://github.com/sveltejs/svelte/pull/6518))
- Add `readyState` binding for media elements ([#6666](https://github.com/sveltejs/svelte/issues/6666))
- Generate valid automatic component names when the filename contains only special characters ([#7143](https://github.com/sveltejs/svelte/issues/7143))
- Add `naturalWidth` and `naturalHeight` bindings ([#7771](https://github.com/sveltejs/svelte/issues/7771))
- Support `<!-- svelte-ignore ... -->` on components ([#8082](https://github.com/sveltejs/svelte/issues/8082))
- Add a11y warnings:
  - `aria-activedescendant-has-tabindex`: checks that elements with `aria-activedescendant` have a `tabindex` ([#8172](https://github.com/sveltejs/svelte/pull/8172))
  - `role-supports-aria-props`: checks that the (implicit) element role supports the given aria attributes ([#8195](https://github.com/sveltejs/svelte/pull/8195))
- Add `data-sveltekit-replacestate` and `data-sveltekit-keepfocus` attribute typings ([#8281](https://github.com/sveltejs/svelte/issues/8281))
- Compute node dimensions immediately before crossfading ([#4111](https://github.com/sveltejs/svelte/issues/4111))
- Fix potential infinite invalidate loop with `<svelte:component>` ([#4129](https://github.com/sveltejs/svelte/issues/4129))
- Ensure `bind:offsetHeight` updates initially ([#4233](https://github.com/sveltejs/svelte/issues/4233))
- Don't set selected options if value is unbound or not passed ([#5644](https://github.com/sveltejs/svelte/issues/5644))
- Validate component `:global()` selectors ([#6272](https://github.com/sveltejs/svelte/issues/6272))
- Improve warnings:
  - Make `noreferrer` warning less zealous ([#6289](https://github.com/sveltejs/svelte/issues/6289))
  - Omit a11y warnings on `<video aria-hidden="true">` ([#7874](https://github.com/sveltejs/svelte/issues/7874))
  - Omit a11y warnings on `<svelte:element>` ([#7939](https://github.com/sveltejs/svelte/issues/7939))
  - Detect unused empty attribute CSS selectors ([#8042](https://github.com/sveltejs/svelte/issues/8042))
  - Omit "no child content" warning on elements with `aria-label` ([#8296](https://github.com/sveltejs/svelte/issues/8296))
- Check value equality for `<input type="search">` and `<input type="url">` ([#7027](https://github.com/sveltejs/svelte/issues/7027))
- Do not select a disabled `<option>` by default when the initial bound value is undefined ([#7041](https://github.com/sveltejs/svelte/issues/7041))
- Handle `{@html}` tags inside `<template>` tags ([#7364](https://github.com/sveltejs/svelte/pull/7364))
- Ensure `afterUpdate` is not called after `onDestroy` ([#7476](https://github.com/sveltejs/svelte/issues/7476))
- Improve handling of `inert` attribute ([#7500](https://github.com/sveltejs/svelte/issues/7500))
- Reduce use of template literals in SSR output for better performance ([#7539](https://github.com/sveltejs/svelte/pull/7539))
- Ensure `<input>` value persists when swapping elements with spread attributes in an `{#each}` block ([#7578](https://github.com/sveltejs/svelte/issues/7578))
- Simplify generated code for reactive statements if dependencies are all static ([#7942](https://github.com/sveltejs/svelte/pull/7942))
- Fix race condition on `<svelte:element>` with transitions ([#7948](https://github.com/sveltejs/svelte/issues/7948))
- Allow assigning to a property of a `const` when destructuring ([#7964](https://github.com/sveltejs/svelte/issues/7964))
- Match browser behavior for decoding malformed HTML entities ([#8026](https://github.com/sveltejs/svelte/issues/8026))
- Ensure `trusted-types` CSP compatibility for Web Components ([#8134](https://github.com/sveltejs/svelte/issues/8134))
- Optimise `<svelte:element>` output code for static tag and static attribute ([#8161](https://github.com/sveltejs/svelte/pull/8161))
- Don't throw when calling unsubscribing from a store twice ([#8186](https://github.com/sveltejs/svelte/pull/8186))
- Clear inputs when `bind:group` value is set to `undefined` ([#8214](https://github.com/sveltejs/svelte/issues/8214))
- Fix handling of nested arrays with keyed `{#each}` containing a non-keyed `{#each}` ([#8282](https://github.com/sveltejs/svelte/issues/8282))

## 3.55.1

- Fix `draw` transition with delay showing a dot at the beginning of the path ([#6816](https://github.com/sveltejs/svelte/issues/6816))
- Fix infinity runtime call stack when propagating bindings ([#7032](https://github.com/sveltejs/svelte/issues/7032))
- Fix static `<svelte:element>` optimization in production mode ([#7937](https://github.com/sveltejs/svelte/issues/7937))
- Fix `svelte-ignore` comment breaking named slot ([#8075](https://github.com/sveltejs/svelte/issues/8075))
- Revert change to prevent running init binding unnecessarily ([#8103](https://github.com/sveltejs/svelte/issues/8103))
- Fix adding duplicate event listeners with `<svelte:element on:event>` ([#8129](https://github.com/sveltejs/svelte/issues/8129))
- Improve detection of promises that are also functions ([#8162](https://github.com/sveltejs/svelte/pull/8162))
- Avoid mutating spread component props during SSR ([#8171](https://github.com/sveltejs/svelte/issues/8171))
- Add missing typing for global `part` attribute ([#8181](https://github.com/sveltejs/svelte/issues/8181))
- Add missing `submitter` property to `on:submit` event type

## 3.55.0

- Add `svelte/elements` for HTML/Svelte typings ([#7649](https://github.com/sveltejs/svelte/pull/7649))

## 3.54.0

- Pass `options.direction` argument to custom transition functions ([#3918](https://github.com/sveltejs/svelte/issues/3918))
- Support fallback a11y WAI-ARIA roles ([#8044](https://github.com/sveltejs/svelte/issues/8044))
- Prevent running init binding unnecessarily ([#5689](https://github.com/sveltejs/svelte/issues/5689), [#6298](https://github.com/sveltejs/svelte/issues/6298))
- Allow updating variables from `@const` declared function ([#7843](https://github.com/sveltejs/svelte/issues/7843))
- Do not emit `a11y-no-noninteractive-tabindex` warning if element has a `tabpanel` ([#8025](https://github.com/sveltejs/svelte/pull/8025))
- Fix escaping SSR'd values in `style:` directive ([#8085](https://github.com/sveltejs/svelte/issues/8085))

## 3.53.1

- Fix exception in `rel=` attribute check with dynamic values ([#7994](https://github.com/sveltejs/svelte/issues/7994))
- Do not emit deprecation warnings for `css` compiler options for now ([#8009](https://github.com/sveltejs/svelte/issues/8009))
- Make compiler run in browser again ([#8010](https://github.com/sveltejs/svelte/issues/8010))
- Upgrade `tslib` ([#8013](https://github.com/sveltejs/svelte/issues/8013))

## 3.53.0

- Check whether `parentNode` exists before removing child ([#6037](https://github.com/sveltejs/svelte/issues/6037))
- Upgrade various dependencies, notably `css-tree` to `2.2.1` ([#7572](https://github.com/sveltejs/svelte/pull/7572), [#7982](https://github.com/sveltejs/svelte/pull/7982))
- Extend `css` compiler option with `'external' | 'injected' | 'none'` settings and deprecate old `true | false` values ([#7914](https://github.com/sveltejs/svelte/pull/7914))

## 3.52.0

- Throw compile-time error when attempting to update `const` variable ([#4895](https://github.com/sveltejs/svelte/issues/4895))
- Warn when using `<a target="_blank">` without `rel="noreferrer"` ([#6188](https://github.com/sveltejs/svelte/issues/6188))
- Support `style:foo|important` modifier ([#7365](https://github.com/sveltejs/svelte/issues/7365))
- Fix hydration regression with `{@html}` and components in `<svelte:head>` ([#7941](https://github.com/sveltejs/svelte/pull/7941))

## 3.51.0

- Add a11y warnings:
  - `a11y-click-events-have-key-events`: check if click event is accompanied by key events ([#5073](https://github.com/sveltejs/svelte/pull/5073))
  - `a11y-no-noninteractive-tabindex`: check for tabindex on non-interactive elements ([#6693](https://github.com/sveltejs/svelte/pull/6693))
- Warn when two-way binding to `{...rest}` object in `{#each}` block ([#6860](https://github.com/sveltejs/svelte/issues/6860))
- Support `--style-props` on `<svelte:component>` ([#7461](https://github.com/sveltejs/svelte/issues/7461))
- Supports nullish values for component event handlers ([#7568](https://github.com/sveltejs/svelte/issues/7568))
- Supports SVG elements with `<svelte:element>`([#7613](https://github.com/sveltejs/svelte/issues/7613))
- Treat `inert` as boolean attribute ([#7785](https://github.com/sveltejs/svelte/pull/7785))
- Support `--style-props` for SVG components ([#7808](https://github.com/sveltejs/svelte/issues/7808))
- Fix false positive dev warnings about unset props when they are bound ([#4457](https://github.com/sveltejs/svelte/issues/4457))
- Fix hydration with `{@html}` and components in `<svelte:head>` ([#4533](https://github.com/sveltejs/svelte/issues/4533), [#6463](https://github.com/sveltejs/svelte/issues/6463), [#7444](https://github.com/sveltejs/svelte/issues/7444))
- Support scoped style for `<svelte:element>` ([#7443](https://github.com/sveltejs/svelte/issues/7443))
- Improve error message for invalid value for `<svelte:component this={...}>` ([#7550](https://github.com/sveltejs/svelte/issues/7550))
- Improve error message when using logic blocks or tags at invalid location ([#7552](https://github.com/sveltejs/svelte/issues/7552))
- Warn instead of throwing error if `<svelte:element>` is a void tag ([#7566](https://github.com/sveltejs/svelte/issues/7566))
- Supports custom elements in `<svelte:element>` ([#7733](https://github.com/sveltejs/svelte/issues/7733))
- Fix calling component unmount if a component is mounted and then immediately unmounted ([#7817](https://github.com/sveltejs/svelte/issues/7817))
- Do not generate `a11y-role-has-required-aria-props` warning when elements match their semantic role ([#7837](https://github.com/sveltejs/svelte/issues/7837))
- Improve performance of custom element data setting in `<svelte:element>` ([#7869](https://github.com/sveltejs/svelte/pull/7869))

## 3.50.1

- Add all global objects and functions as known globals ([#3805](https://github.com/sveltejs/svelte/issues/3805), [#7223](https://github.com/sveltejs/svelte/issues/7223))
- Fix regression with style manager ([#7828](https://github.com/sveltejs/svelte/issues/7828))

## 3.50.0

- Add a11y warnings:
  - `a11y-incorrect-aria-attribute-type`: check ARIA state and property values ([#6978](https://github.com/sveltejs/svelte/pull/6978))
  - `a11y-no-abstract-role`: check that ARIA roles are non-abstract ([#6241](https://github.com/sveltejs/svelte/pull/6241))
  - `a11y-no-interactive-element-to-noninteractive-role`: check for non-interactive roles used on interactive elements ([#5955](https://github.com/sveltejs/svelte/pull/5955))
  - `a11y-role-has-required-aria-props`: check that elements with `role` attribute have all required attributes for that role ([#5852](https://github.com/sveltejs/svelte/pull/5852))
- Add `ComponentEvents` convenience type ([#7702](https://github.com/sveltejs/svelte/pull/7702))
- Add `SveltePreprocessor` utility type ([#7742](https://github.com/sveltejs/svelte/pull/7742))
- Enhance action typings ([#7805](https://github.com/sveltejs/svelte/pull/7805))
- Remove empty stylesheets created from transitions ([#4801](https://github.com/sveltejs/svelte/issues/4801), [#7164](https://github.com/sveltejs/svelte/issues/7164))
- Make `a11y-label-has-associated-control` warning check all descendants for input control ([#5528](https://github.com/sveltejs/svelte/issues/5528))
- Only show lowercase component name warnings for non-HTML/SVG elements ([#5712](https://github.com/sveltejs/svelte/issues/5712))
- Disallow invalid CSS selectors starting with a combinator ([#7643](https://github.com/sveltejs/svelte/issues/7643))
- Use `Node.parentNode` instead of `Node.parentElement` for legacy browser support ([#7723](https://github.com/sveltejs/svelte/issues/7723))
- Handle arrow function on `<slot>` inside `<svelte:fragment>` ([#7485](https://github.com/sveltejs/svelte/issues/7485))
- Improve parsing speed when encountering large blocks of whitespace ([#7675](https://github.com/sveltejs/svelte/issues/7675))
- Fix `class:` directive updates in aborted/restarted transitions ([#7764](https://github.com/sveltejs/svelte/issues/7764))

## 3.49.0

- Improve performance of string escaping during SSR ([#5701](https://github.com/sveltejs/svelte/pull/5701))
- Add `ComponentType` and `ComponentProps` convenience types ([#6770](https://github.com/sveltejs/svelte/pull/6770))
- Add support for CSS `@layer` ([#7504](https://github.com/sveltejs/svelte/issues/7504))
- Export `CompileOptions` from `svelte/compiler` ([#7658](https://github.com/sveltejs/svelte/pull/7658))
- Fix DOM-less components not being properly destroyed ([#7488](https://github.com/sveltejs/svelte/issues/7488))
- Fix `class:` directive updates with `<svelte:element>` ([#7521](https://github.com/sveltejs/svelte/issues/7521), [#7571](https://github.com/sveltejs/svelte/issues/7571))
- Harden attribute escaping during SSR ([#7530](https://github.com/sveltejs/svelte/pull/7530))

## 3.48.0

- Allow creating cancelable custom events with `createEventDispatcher` ([#4623](https://github.com/sveltejs/svelte/issues/4623))
- Support `{@const}` tag in `{#if}` blocks [#7241](https://github.com/sveltejs/svelte/issues/7241)
- Return the context object in `setContext` [#7427](https://github.com/sveltejs/svelte/issues/7427)
- Allow comments inside `{#each}` blocks when using `animate:` ([#3999](https://github.com/sveltejs/svelte/issues/3999))
- Fix `|local` transitions in `{#key}` blocks ([#5950](https://github.com/sveltejs/svelte/issues/5950))
- Support svg namespace for `{@html}` ([#7002](https://github.com/sveltejs/svelte/issues/7002), [#7450](https://github.com/sveltejs/svelte/issues/7450))
- Fix `{@const}` tag not working inside a component when there's no `let:` [#7189](https://github.com/sveltejs/svelte/issues/7189)
- Remove extraneous leading newline inside `<pre>` and `<textarea>` ([#7264](https://github.com/sveltejs/svelte/issues/7264))
- Fix erroneous setting of `textContent` for `<template>` elements ([#7297](https://github.com/sveltejs/svelte/pull/7297))
- Fix value of `let:` bindings not updating in certain cases ([#7440](https://github.com/sveltejs/svelte/issues/7440))
- Fix handling of void tags in `<svelte:element>` ([#7449](https://github.com/sveltejs/svelte/issues/7449))
- Fix handling of boolean attributes in `<svelte:element>` ([#7478](https://github.com/sveltejs/svelte/issues/7478))
- Add special style scoping handling of `[open]` selectors on `<dialog>` elements ([#7495](https://github.com/sveltejs/svelte/issues/7494))

## 3.47.0

- Add support for dynamic elements through `<svelte:element>` ([#2324](https://github.com/sveltejs/svelte/issues/2324))
- Miscellaneous variable context fixes in `{@const}` ([#7222](https://github.com/sveltejs/svelte/pull/7222))
- Fix `{#key}` block not being reactive when the key variable is not otherwise used ([#7408](https://github.com/sveltejs/svelte/issues/7408))
- Add `Symbol` as a known global ([#7418](https://github.com/sveltejs/svelte/issues/7418))

## 3.46.6

- Actually include action TypeScript interface in published package ([#7407](https://github.com/sveltejs/svelte/pull/7407))

## 3.46.5

- Add TypeScript interfaces for typing actions ([#6538](https://github.com/sveltejs/svelte/issues/6538))
- Do not generate `unused-export-let` warning inside `<script context="module">` blocks ([#7055](https://github.com/sveltejs/svelte/issues/7055))
- Do not collapse whitespace-only CSS vars ([#7152](https://github.com/sveltejs/svelte/issues/7152))
- Add `aria-description` to the list of allowed ARIA attributes ([#7301](https://github.com/sveltejs/svelte/issues/7301))
- Fix attribute escaping during SSR ([#7327](https://github.com/sveltejs/svelte/issues/7327))
- Prevent `.innerHTML` optimization from being used when `style:` directive is present ([#7386](https://github.com/sveltejs/svelte/issues/7386))

## 3.46.4

- Avoid `maximum call stack size exceeded` errors on large components ([#4694](https://github.com/sveltejs/svelte/issues/4694))
- Preserve leading space with `preserveWhitespace: true` ([#4731](https://github.com/sveltejs/svelte/issues/4731))
- Preserve leading space in `<pre>` tags ([#6437](https://github.com/sveltejs/svelte/issues/6437))
- Improve error message when trying to use `style:` directives on inline components ([#7177](https://github.com/sveltejs/svelte/issues/7177))
- Add `FormData` as a known global ([#7199](https://github.com/sveltejs/svelte/pull/7199))
- Mark `css`/`instance`/`module` AST properties as optional in types ([#7204](https://github.com/sveltejs/svelte/pull/7204))

## 3.46.3

- Ignore whitespace in `{#each}` blocks when containing elements with `animate:` ([#5477](https://github.com/sveltejs/svelte/pull/5477))
- Throw compiler error when variable in `context="instance"` collides with import in `context="module"` ([#7090](https://github.com/sveltejs/svelte/issues/7090))
- Fix compiler crash when `{@const}` contains arrow functions ([#7134](https://github.com/sveltejs/svelte/issues/7134))

## 3.46.2

- Export `FlipParams` interface from `svelte/animate` ([#7103](https://github.com/sveltejs/svelte/issues/7103))
- Fix `style:` directive reactivity inside `{#each}` block ([#7136](https://github.com/sveltejs/svelte/issues/7136))

## 3.46.1

- Handle `style:kebab-case` directives ([#7122](https://github.com/sveltejs/svelte/issues/7122))
- Improve AST produced for `style:` directives ([#7127](https://github.com/sveltejs/svelte/pull/7127))

## 3.46.0

- Implement `{@const}` tag ([RFC #33](https://github.com/sveltejs/rfcs/pull/33), [#6413](https://github.com/sveltejs/svelte/pull/6413))
- Implement `style:` directive ([RFC #42](https://github.com/sveltejs/rfcs/pull/42), [#5923](https://github.com/sveltejs/svelte/pull/5923))
- Fix style manager conflicts when using multiple Svelte instances ([#7026](https://github.com/sveltejs/svelte/issues/7026))
- Fix hydration when using `{@html}` ([#7115](https://github.com/sveltejs/svelte/issues/7115))

## 3.45.0

- Fix non-boolean attribute rendering in SSR to render truthy values as-is ([#6121](https://github.com/sveltejs/svelte/issues/6121))
- Fix binding to a member expression also invalidating the member property ([#6921](https://github.com/sveltejs/svelte/issues/6921))
- Fix default values in `{#each}`/etc. destructurings not being considered references for the purposes of compiler warnings ([#6964](https://github.com/sveltejs/svelte/issues/6964))
- Fix `{:else if}` value incorrectly being cached ([#7043](https://github.com/sveltejs/svelte/pull/7043))
- Add `a11y-no-redundant-roles` warning ([#7067](https://github.com/sveltejs/svelte/pull/7067))
- Fix code generation error with arrow functions whose bodies are object destructuring assignments ([#7087](https://github.com/sveltejs/svelte/issues/7087))

## 3.44.3

- Fix `bind:this` binding inside `onMount` for manually instantiated component ([#6760](https://github.com/sveltejs/svelte/issues/6760))
- Prevent cursor jumps with one-way binding for other `type="text"`-like `<input>`s ([#6941](https://github.com/sveltejs/svelte/pull/6941))
- Exclude `async` loops from `loopGuardTimeout` ([#6945](https://github.com/sveltejs/svelte/issues/6945))

## 3.44.2

- Fix overly restrictive preprocessor types ([#6904](https://github.com/sveltejs/svelte/pull/6904))
- More specific typing for crossfade function - returns a tuple, not an array ([#6926](https://github.com/sveltejs/svelte/issues/6926))
- Add `URLSearchParams` as a known global ([#6938](https://github.com/sveltejs/svelte/pull/6938))
- Add `types` field to `exports` map ([#6939](https://github.com/sveltejs/svelte/issues/6939))

## 3.44.1

- Fix code generation when a multi-line `return` statement contains comments ([code-red#36](https://github.com/Rich-Harris/code-red/issues/36))
- Fix code generation when `for`/`if`/`while` statements have empty bodies ([#6884](https://github.com/sveltejs/svelte/issues/6884))

## 3.44.0

- Add `enableSourcemap` compiler option ([#6835](https://github.com/sveltejs/svelte/pull/6835))

## 3.43.2

- Fix regression where user-specified `import`s were not rewritten according to the `sveltePath` option ([#6834](https://github.com/sveltejs/svelte/issues/6834))

## 3.43.1

- Prevent a rejecting promise used in `{#await}` during SSR from appearing as an unhandled rejection ([#6789](https://github.com/sveltejs/svelte/issues/6789))

## 3.43.0

- Use export map to expose no-op versions of lifecycle functions for SSR ([#6743](https://github.com/sveltejs/svelte/pull/6743))
- Prefer `context` passed to component constructor, even when running synchronously in another component ([#6753](https://github.com/sveltejs/svelte/issues/6753))
- Handle preprocessors that return empty sourcemaps ([#6757](https://github.com/sveltejs/svelte/pull/6757))

## 3.42.6

- Hide private preprocess typings ([#6622](https://github.com/sveltejs/svelte/issues/6622))
- Fix reactive function in `{:else if}` expression not being properly re-run ([#6727](https://github.com/sveltejs/svelte/pull/6727))

## 3.42.5

- In `draw` transition, account for `stroke-linecap` in determining length ([#4540](https://github.com/sveltejs/svelte/issues/4540))
- Fix regression with destructuring assignments with default values ([#6699](https://github.com/sveltejs/svelte/issues/6699))

## 3.42.4

- Only apply optimized `src` attribute handling when in an `html` namespace ([#6575](https://github.com/sveltejs/svelte/issues/6575))
- Fix styles for transitions and animations being attached to the wrong `document` in `<iframe>`s ([#6637](https://github.com/sveltejs/svelte/issues/6637))
- Fix `<select>` with a `{...spread}` attribute that didn't provide a `value` key getting its value improperly unset ([#6675](https://github.com/sveltejs/svelte/issues/6675))

## 3.42.3

- Add `BigInt` as a known global ([#6671](https://github.com/sveltejs/svelte/pull/6671))
- Fix regression where `onDestroy` in `svelte/ssr` was improperly a no-op ([#6676](https://github.com/sveltejs/svelte/issues/6676))

## 3.42.2

- Collapse whitespace in `class` and `style` attributes ([#6004](https://github.com/sveltejs/svelte/issues/6004))
- Deselect all `<option>`s in a `<select>` where the bound `value` doesn't match any of them ([#6126](https://github.com/sveltejs/svelte/issues/6126))
- In hydrated components, only rely on helpers for creating the types of elements present in the component ([#6555](https://github.com/sveltejs/svelte/issues/6555))
- Add `HTMLElement` and `SVGElement` as known globals ([#6643](https://github.com/sveltejs/svelte/issues/6643))
- Account for scaling in `flip` animations ([#6657](https://github.com/sveltejs/svelte/issues/6657))

## 3.42.1

- Fix regression with reordering keyed `{#each}` blocks when compiling with hydration enabled ([#6561](https://github.com/sveltejs/svelte/issues/6561))

## 3.42.0

- Allow `use:actions` to be used on `<svelte:body>` ([#3163](https://github.com/sveltejs/svelte/issues/3163))
- Improve parser errors for certain invalid components ([#6259](https://github.com/sveltejs/svelte/issues/6259), [#6288](https://github.com/sveltejs/svelte/issues/6288))
- Fix paths in generator JS sourcemaps to be relative ([#6598](https://github.com/sveltejs/svelte/pull/6598))
- Fix overzealous warnings about `context="module"` variables not being reactive ([#6606](https://github.com/sveltejs/svelte/issues/6606))

## 3.41.0

- Support `export { ... } from` syntax in components ([#2214](https://github.com/sveltejs/svelte/issues/2214))
- Support `export let { ... } =` syntax in components ([#5612](https://github.com/sveltejs/svelte/issues/5612))
- Support `{#await ... then/catch}` without a variable for the resolved/rejected value ([#6270](https://github.com/sveltejs/svelte/issues/6270))

## 3.40.3

- Fix `<slot>` data when a transition is cancelled before completing ([#5394](https://github.com/sveltejs/svelte/issues/5394))
- Fix destructuring into variables beginning with `$` so that they result in store updates ([#5653](https://github.com/sveltejs/svelte/issues/5653))
- Fix `in:` transition configuration not properly updating when it's changed after its initial creation ([#6505](https://github.com/sveltejs/svelte/issues/6505))
- Fix applying `:global()` for `>` selector combinator ([#6550](https://github.com/sveltejs/svelte/issues/6550))
- Fix mounting component at detached DOM node ([#6567](https://github.com/sveltejs/svelte/issues/6567))

## 3.40.2

- Fix dynamic `autofocus={...}` attribute handling ([#4995](https://github.com/sveltejs/svelte/issues/4995))
- Add filename to combined source map if needed ([#6089](https://github.com/sveltejs/svelte/pull/6089))
- In AST, parse empty attribute values as an empty string ([#6286](https://github.com/sveltejs/svelte/issues/6286))
- Fix tracking whether transition has started ([#6399](https://github.com/sveltejs/svelte/pull/6399))
- Fix incorrect scoping of `:global()` selectors ([#6550](https://github.com/sveltejs/svelte/issues/6550))

## 3.40.1

- Fix store reactivity regression when using reactive statements ([#6557](https://github.com/sveltejs/svelte/issues/6557))

## 3.40.0

- Support rendering a component in a shadow DOM ([#5869](https://github.com/sveltejs/svelte/issues/5869))
- Fix `:root` selector being erroneously scoped to component ([#4767](https://github.com/sveltejs/svelte/issues/4767))
- Fix `.end` in AST for expressions inside attributes ([#6258](https://github.com/sveltejs/svelte/issues/6258))
- Fix one-way `<select>` binding when it has a spread attribute ([#6433](https://github.com/sveltejs/svelte/issues/6433))
- Various hydration improvements and fixes ([#6449](https://github.com/sveltejs/svelte/pull/6449))
- Use smaller versions of internal helpers when compiling without hydration support ([#6462](https://github.com/sveltejs/svelte/issues/6462))
- Fix two-way binding of values when updating through synchronous component accessors ([#6502](https://github.com/sveltejs/svelte/issues/6502))

## 3.39.0

- Support `bind:group` in SSR ([#4621](https://github.com/sveltejs/svelte/pull/4621))
- Add a11y warning `a11y-mouse-events-have-key-events` which checks that `mouseover`/`mouseout` are accompanied by `focus`/`blur` event handlers ([#5938](https://github.com/sveltejs/svelte/pull/5938))
- Make it possible to silence more warnings ([#5954](https://github.com/sveltejs/svelte/issues/5954))
- Add `|trusted` event modifier ([#6137](https://github.com/sveltejs/svelte/issues/6137))
- Add `varsReport` compiler option to include all variables reference in the component in the `variables` report ([#6192](https://github.com/sveltejs/svelte/pull/6192))
- Add `errorMode` compiler option to try to continue compiling when an error is detected ([#6194](https://github.com/sveltejs/svelte/pull/6194))
- Expose `svelte/ssr` which exports lifecycle methods as no-ops ([#6416](https://github.com/sveltejs/svelte/pull/6416))
- Add `getAllContexts` ([#6447](https://github.com/sveltejs/svelte/issues/6447))
- Throw proper error for `export default function() {}` and `export default class {}` rather than crashing the compiler ([#3275](https://github.com/sveltejs/svelte/issues/3275))
- Fix SSR rendering of falsy `input` values ([#4551](https://github.com/sveltejs/svelte/issues/4551))
- Fix `preserveComments` in SSR mode ([#4730](https://github.com/sveltejs/svelte/issues/4730))
- Do not warn if `context="module"` variables are not the only dependencies in reactive statements ([#5954](https://github.com/sveltejs/svelte/issues/5954))
- Stop checking `a11y-media-has-caption` a11y warning on `<audio>` elements ([#6054](https://github.com/sveltejs/svelte/issues/6054))
- Fix erroneous "unknown prop" warning when using slot on a component ([#6065](https://github.com/sveltejs/svelte/pull/6065))
- Add sourcemaps to all HTML elements ([#6092](https://github.com/sveltejs/svelte/issues/6092))
- Relax `derived` function signature ([#6178](https://github.com/sveltejs/svelte/issues/6178))
- Throw compiler error when passing empty directive names ([#6299](https://github.com/sveltejs/svelte/issues/6299))
- Fix compiler error when using `:where()` inside `:global()` ([#6434](https://github.com/sveltejs/svelte/issues/6434))
- Fix ordering of elements in keyed `{#each}` ([#6444](https://github.com/sveltejs/svelte/issues/6444))
- Remove deprecated a11y warning `a11y-no-onchange warning` ([#6457](https://github.com/sveltejs/svelte/issues/6457))
- Fix `:global()` with pseudo element not being seen as global ([#6468](https://github.com/sveltejs/svelte/issues/6468))
- Allow `:global()` to contain multiple selectors when it is not part of a larger selector ([#6477](https://github.com/sveltejs/svelte/issues/6477))
- Make `<script>` and `<style>` end tag parsing more robust ([#6511](https://github.com/sveltejs/svelte/pull/6511))

## 3.38.3

- Speed up hydration by reducing amount of element reorderings ([#4308](https://github.com/sveltejs/svelte/issues/4308))
- Fix escaping attribute values when using a spread in SSR ([#5756](https://github.com/sveltejs/svelte/issues/5756))
- Throw compiler error when `:global()` contains multiple selectors ([#5907](https://github.com/sveltejs/svelte/issues/5907))
- Give explicit error rather than crashing when an attribute shorthand `{}` is empty ([#6086](https://github.com/sveltejs/svelte/issues/6086))
- Make `<textarea>` end tag parsing more robust ([#6276](https://github.com/sveltejs/svelte/issues/6276))
- Fix `:global(...):some-pseudoclass` selectors not being seen as global ([#6306](https://github.com/sveltejs/svelte/issues/6306))
- Fix type signatures of `writable` and `readable` so it's possible to call them without arguments ([#6291](https://github.com/sveltejs/svelte/issues/6291), [#6345](https://github.com/sveltejs/svelte/issues/6345))
- Preserve `this` in bubbled events ([#6310](https://github.com/sveltejs/svelte/issues/6310))
- Fix slot props not updating when transition is aborted ([#6386](https://github.com/sveltejs/svelte/issues/6386))
- Fix generic props relationship in `SvelteComponentTyped` ([#6400](https://github.com/sveltejs/svelte/pull/6400))

## 3.38.2

- Revert hydration optimisation for the time being ([#6279](https://github.com/sveltejs/svelte/issues/6279))

## 3.38.1

- Fix hydration regression ([#6274](https://github.com/sveltejs/svelte/issues/6274))

## 3.38.0

- Avoid recreating DOM elements during hydration ([#1067](https://github.com/sveltejs/svelte/issues/1067))
- Support passing CSS custom properties to component ([#5628](https://github.com/sveltejs/svelte/issues/5628))
- Support `:global()` as part of compound CSS selectors ([#6222](https://github.com/sveltejs/svelte/issues/6222))
- Fix updating `<slot>` contents when there's an aborted transition ([#3542](https://github.com/sveltejs/svelte/issues/3542))
- Fix setting boolean attributes on custom elements ([#5951](https://github.com/sveltejs/svelte/issues/5951))
- Add missing function overload for `derived` to allow explicitly setting an initial value for non-async derived stores ([#6172](https://github.com/sveltejs/svelte/pull/6172))
- Fix dynamic `href` values erroneously triggering a11y warnings ([#5990](https://github.com/sveltejs/svelte/issues/5990))
- Fix scope leak when updating an `{#await}` block ([#6173](https://github.com/sveltejs/svelte/issues/6173))
- Pass full markup source to `script`/`style` preprocessors ([#6169](https://github.com/sveltejs/svelte/pull/6169))
- Fix `crossfade` types to mark `fallback` as optional ([#6201](https://github.com/sveltejs/svelte/pull/6201))
- Add missing "context" typing to `SvelteComponent` constructor options ([#6236](https://github.com/sveltejs/svelte/pull/6236))
- Don't automatically switch to `svg` namespace when in `foreign` namespace ([#6257](https://github.com/sveltejs/svelte/issues/6257))

## 3.37.0

- Allow root-level context to be passed to the component constructor ([#6032](https://github.com/sveltejs/svelte/pull/6032))

## 3.36.0

- Add `this: void` typing to store functions ([#6094](https://github.com/sveltejs/svelte/pull/6094))
- Export `Spring`, `Tweened` and `EasingFunction` interfaces ([#6070](https://github.com/sveltejs/svelte/issues/6070), [#6056](https://github.com/sveltejs/svelte/pull/6056))
- Export interfaces for transition parameters ([#5207](https://github.com/sveltejs/svelte/issues/5207))
- Export store's useful TypeScript definitions ([#5864](https://github.com/sveltejs/svelte/issues/5864))
- Fix previous breaking change to `svelte/preprocess` types location ([#6100](https://github.com/sveltejs/svelte/pull/6100))
- Fix missing slotted elements in AST ([#6066](https://github.com/sveltejs/svelte/issues/6066))

## 3.35.0

- Implement slotted components and `<svelte:fragment slot="...">` ([#1037](https://github.com/sveltejs/svelte/issues/1037), [#2079](https://github.com/sveltejs/svelte/issues/2079))
- Fix reactivity bug where `slot="..."` is specified after attributes that should be reactive ([#5626](https://github.com/sveltejs/svelte/issues/5626))

## 3.34.0

- Add a `cssHash` option for controlling the classname used for CSS scoping ([#570](https://github.com/sveltejs/svelte/issues/570))

## 3.33.0

- In custom elements, call `onMount` functions when connecting and clean up when disconnecting ([#1152](https://github.com/sveltejs/svelte/issues/1152), [#2227](https://github.com/sveltejs/svelte/issues/2227), [#4522](https://github.com/sveltejs/svelte/pull/4522))
- Allow destructured defaults to refer to other variables ([#5066](https://github.com/sveltejs/svelte/issues/5066))
- Do not emit `contextual-store` warnings for function parameters or declared variables ([#6008](https://github.com/sveltejs/svelte/pull/6008))

## 3.32.3

- Fix removal of lone `:host` selectors ([#5982](https://github.com/sveltejs/svelte/issues/5982))

## 3.32.2

- Fix unnecessary additional invalidation with `<Component bind:prop={obj.foo}/>` ([#3075](https://github.com/sveltejs/svelte/issues/3075), [#4447](https://github.com/sveltejs/svelte/issues/4447), [#5555](https://github.com/sveltejs/svelte/issues/5555))
- Fix scoping of selectors with `:global()` and `~` sibling combinators ([#5499](https://github.com/sveltejs/svelte/issues/5499))
- Fix removal of `:host` selectors as unused when compiling to a custom element ([#5946](https://github.com/sveltejs/svelte/issues/5946))

## 3.32.1

- Warn when using `module` variables reactively, and close weird reactivity loophole ([#5847](https://github.com/sveltejs/svelte/pull/5847))
- Throw a parser error for `class:` directives with an empty class name ([#5858](https://github.com/sveltejs/svelte/issues/5858))
- Fix extraneous store subscription in SSR mode ([#5883](https://github.com/sveltejs/svelte/issues/5883))
- Don't emit update code for `class:` directives whose expression is not dynamic ([#5919](https://github.com/sveltejs/svelte/issues/5919))
- Fix type inference for derived stores ([#5935](https://github.com/sveltejs/svelte/pull/5935))
- Make parameters of built-in animations and transitions optional ([#5936](https://github.com/sveltejs/svelte/pull/5936))
- Make `SvelteComponentDev` typings more forgiving ([#5937](https://github.com/sveltejs/svelte/pull/5937))
- Fix `foreign` elements incorrectly disallowing `bind:this` ([#5942](https://github.com/sveltejs/svelte/pull/5942))

## 3.32.0

- Allow multiple instances of the same action on an element ([#5516](https://github.com/sveltejs/svelte/issues/5516))
- Support `foreign` namespace, which disables certain HTML5-specific behaviour and checks ([#5652](https://github.com/sveltejs/svelte/pull/5652))
- Support inline comment sourcemaps in code from preprocessors ([#5854](https://github.com/sveltejs/svelte/pull/5854))

## 3.31.2

- Rework SSR store handling to subscribe and unsubscribe as in DOM mode ([#3375](https://github.com/sveltejs/svelte/issues/3375), [#3582](https://github.com/sveltejs/svelte/issues/3582), [#3636](https://github.com/sveltejs/svelte/issues/3636))
- Fix error when removing elements that are already transitioning out ([#5789](https://github.com/sveltejs/svelte/issues/5789), [#5808](https://github.com/sveltejs/svelte/issues/5808))
- Fix duplicate content race condition with `{#await}` blocks and out transitions ([#5815](https://github.com/sveltejs/svelte/issues/5815))
- Deconflict variable names used for contextual actions ([#5834](https://github.com/sveltejs/svelte/issues/5834))

## 3.31.1

- Fix scrolling of element with resize listener by making the `<iframe>` have `z-index: -1` ([#5448](https://github.com/sveltejs/svelte/issues/5448))
- Fix location of automatically declared reactive variables ([#5749](https://github.com/sveltejs/svelte/issues/5749))
- Warn when using `className` or `htmlFor` attributes ([#5777](https://github.com/sveltejs/svelte/issues/5777))
- Fix checkbox `bind:group` in keyed `{#each}` where the array can be reordered ([#5779](https://github.com/sveltejs/svelte/issues/5779))
- Fix checkbox `bind:group` in nested `{#each}` contexts ([#5811](https://github.com/sveltejs/svelte/issues/5811))
- Add graphics roles as known ARIA roles ([#5822](https://github.com/sveltejs/svelte/pull/5822))
- Fix local transitions if a parent has a cancelled outro transition ([#5829](https://github.com/sveltejs/svelte/issues/5829))
- Support `use:obj.some.deep.function` as actions ([#5844](https://github.com/sveltejs/svelte/issues/5844))

## 3.31.0

- Use a separate `SvelteComponentTyped` interface for typed components ([#5738](https://github.com/sveltejs/svelte/pull/5738))

## 3.30.1

- Support consuming decoded sourcemaps as created by the `source-map` library's `SourceMapGenerator` ([#5722](https://github.com/sveltejs/svelte/issues/5722))
- Actually export `hasContext` ([#5726](https://github.com/sveltejs/svelte/issues/5726))

## 3.30.0

- Add a typed `SvelteComponent` interface ([#5431](https://github.com/sveltejs/svelte/pull/5431))
- Support spread into `<slot>` props ([#5456](https://github.com/sveltejs/svelte/issues/5456))
- Fix setting reactive dependencies which don't appear in the template to `undefined` ([#5538](https://github.com/sveltejs/svelte/issues/5538))
- Support preprocessor sourcemaps during compilation ([#5584](https://github.com/sveltejs/svelte/pull/5584))
- Fix ordering of elements when using `{#if}` inside `{#key}` ([#5680](https://github.com/sveltejs/svelte/issues/5680))
- Add `hasContext` lifecycle function ([#5690](https://github.com/sveltejs/svelte/pull/5690))
- Fix missing `walk` types in `svelte/compiler` ([#5696](https://github.com/sveltejs/svelte/pull/5696))

## 3.29.7

- Include `./register` in exports map ([#5670](https://github.com/sveltejs/svelte/issues/5670))

## 3.29.6

- Include `./package.json` in export map ([#5659](https://github.com/sveltejs/svelte/issues/5659))

## 3.29.5

- Fix `$$props` and `$$restProps` when compiling to a custom element ([#5482](https://github.com/sveltejs/svelte/issues/5482))
- Include an export map in `package.json` ([#5556](https://github.com/sveltejs/svelte/issues/5556))
- Fix function calls in `<slot>` props that use contextual values ([#5565](https://github.com/sveltejs/svelte/issues/5565))
- Fix handling aborted transitions in `{:else}` blocks ([#5573](https://github.com/sveltejs/svelte/issues/5573))
- Add `Element` and `Node` to known globals ([#5586](https://github.com/sveltejs/svelte/issues/5586))
- Fix `$$slots` when compiling to custom elements ([#5594](https://github.com/sveltejs/svelte/issues/5594))
- Fix internal `import`s so that we're exposing a valid ES module ([#5617](https://github.com/sveltejs/svelte/issues/5617))

## 3.29.4

- Fix code generation error with `??` alongside logical operators ([#5558](https://github.com/sveltejs/svelte/issues/5558))

## 3.29.3

- Hopefully actually republish with proper UMD build for use in the REPL

## 3.29.2

- Republish with proper UMD build for use in the REPL

## 3.29.1

- Fix compiler hanging on `<slot slot="...">` ([#5475](https://github.com/sveltejs/svelte/issues/5475))
- Fix types on `get` function in `svelte/store` ([#5483](https://github.com/sveltejs/svelte/pull/5483))
- Add missing `end` field on ASTs for non-top-level `<style>` elements ([#5487](https://github.com/sveltejs/svelte/pull/5487))
- Fix `{#if}` inside `{#await}` with destructuring ([#5508](https://github.com/sveltejs/svelte/issues/5508))
- Fix types on lifecycle hooks ([#5529](https://github.com/sveltejs/svelte/pull/5529))

## 3.29.0

- Support `<slot slot="...">` ([#2079](https://github.com/sveltejs/svelte/issues/2079))
- Fix unmounting components with a bidirectional transition with a delay ([#4954](https://github.com/sveltejs/svelte/issues/4954))
- Add types to `get` function in `svelte/store` ([#5269](https://github.com/sveltejs/svelte/pull/5269))
- Add a warning when a component looks like it's trying to use another component without beginning with a capital letter ([#5302](https://github.com/sveltejs/svelte/pull/5302))
- Add `EventSource` to known globals ([#5463](https://github.com/sveltejs/svelte/issues/5463))
- Fix compiler exception with `~`/`+` combinators and `{...spread}` attributes ([#5465](https://github.com/sveltejs/svelte/issues/5465))

## 3.28.0

- Add `{#key}` block for keying arbitrary content on an expression ([#1469](https://github.com/sveltejs/svelte/issues/1469))

## 3.27.0

- Add `|nonpassive` event modifier, explicitly passing `passive: false` ([#2068](https://github.com/sveltejs/svelte/issues/2068))
- Scope CSS selectors with `~` and `+` combinators ([#3104](https://github.com/sveltejs/svelte/issues/3104))
- Fix keyed `{#each}` not reacting to key changing ([#5444](https://github.com/sveltejs/svelte/issues/5444))
- Fix destructuring into store values ([#5449](https://github.com/sveltejs/svelte/issues/5449))
- Fix erroneous `missing-declaration` warning with `use:obj.method` ([#5451](https://github.com/sveltejs/svelte/issues/5451))

## 3.26.0

- Support `use:obj.method` as actions ([#3935](https://github.com/sveltejs/svelte/issues/3935))
- Support `_` as numeric separator ([#5407](https://github.com/sveltejs/svelte/issues/5407))
- Fix assignments to properties on store values ([#5412](https://github.com/sveltejs/svelte/issues/5412))
- Add special style scoping handling of `[open]` selectors on `<details>` elements ([#5421](https://github.com/sveltejs/svelte/issues/5421))
- Support `import.meta` in template expressions ([#5422](https://github.com/sveltejs/svelte/issues/5422))

## 3.25.1

- Fix specificity of certain styles involving a child selector ([#4795](https://github.com/sveltejs/svelte/issues/4795))
- Fix transitions that are parameterised with stores ([#5244](https://github.com/sveltejs/svelte/issues/5244))
- Fix scoping of styles involving child selector and `*` ([#5370](https://github.com/sveltejs/svelte/issues/5370))
- Fix destructuring which reassigns stores ([#5388](https://github.com/sveltejs/svelte/issues/5388))
- Fix `{#await}`s with no `{:catch}` getting stuck unresolved if the promise rejects ([#5401](https://github.com/sveltejs/svelte/issues/5401))

## 3.25.0

- Use `null` rather than `undefined` for coerced bound value of `<input type="number">` ([#1701](https://github.com/sveltejs/svelte/issues/1701))
- Expose object of which slots have received content in `$$slots` ([#2106](https://github.com/sveltejs/svelte/issues/2106))
- Correctly disallow using lifecycle hooks after synchronous component initialisation ([#4259](https://github.com/sveltejs/svelte/issues/4259), [#4899](https://github.com/sveltejs/svelte/issues/4899))
- Re-throw an unhandled rejection when an `{#await}` block with no `{:catch}` gets a rejection ([#5129](https://github.com/sveltejs/svelte/issues/5129))
- Add types to `createEventDispatcher` ([#5211](https://github.com/sveltejs/svelte/issues/5211))
- In SSR mode, do not automatically declare variables for reactive assignments to member expressions ([#5247](https://github.com/sveltejs/svelte/issues/5247))
- Include selector in message of `unused-css-selector` warning ([#5252](https://github.com/sveltejs/svelte/issues/5252))
- Fix using `<Namespaced.Component/>`s in child `{#await}`/`{#each}` contexts ([#5255](https://github.com/sveltejs/svelte/issues/5255))
- Fix using `<svelte:component>` in `{:catch}` ([#5259](https://github.com/sveltejs/svelte/issues/5259))
- Fix setting one-way bound `<input>` `value` to `undefined` when it has spread attributes ([#5270](https://github.com/sveltejs/svelte/issues/5270))
- Fix deep two-way bindings inside an `{#each}` involving a store ([#5286](https://github.com/sveltejs/svelte/issues/5286))
- Use valid XHTML for elements that are optimised and inserted with `.innerHTML` ([#5315](https://github.com/sveltejs/svelte/issues/5315))
- Fix reactivity of `$$props` in slot fallback content ([#5367](https://github.com/sveltejs/svelte/issues/5367))

## 3.24.1

- Prevent duplicate invalidation with certain two-way component bindings ([#3180](https://github.com/sveltejs/svelte/issues/3180), [#5117](https://github.com/sveltejs/svelte/issues/5117), [#5144](https://github.com/sveltejs/svelte/issues/5144))
- Fix reactivity when passing `$$props` to a `<slot>` ([#3364](https://github.com/sveltejs/svelte/issues/3364))
- Fix transitions on `{#each}` `{:else}` ([#4970](https://github.com/sveltejs/svelte/issues/4970))
- Fix unneeded invalidation of `$$props` and `$$restProps` ([#4993](https://github.com/sveltejs/svelte/issues/4993), [#5118](https://github.com/sveltejs/svelte/issues/5118))
- Provide better compiler error message when mismatched tags are due to autoclosing of tags ([#5049](https://github.com/sveltejs/svelte/issues/5049))
- Add `a11y-label-has-associated-control` warning ([#5074](https://github.com/sveltejs/svelte/pull/5074))
- Add `a11y-media-has-caption` warning ([#5075](https://github.com/sveltejs/svelte/pull/5075))
- Fix `bind:group` when using contextual reference ([#5174](https://github.com/sveltejs/svelte/issues/5174))

## 3.24.0

- Support nullish coalescing (`??`) and optional chaining (`?.`) operators ([#1972](https://github.com/sveltejs/svelte/issues/1972))
- Support `import.meta` ([#4379](https://github.com/sveltejs/svelte/issues/4379))
- Fix only setting `<input>` values when they're changed when there are spread attributes ([#4418](https://github.com/sveltejs/svelte/issues/4418))
- Fix placement of `{@html}` when used at the root of a slot, at the root of a component, or in `<svelte:head>` ([#5012](https://github.com/sveltejs/svelte/issues/5012), [#5071](https://github.com/sveltejs/svelte/pull/5071))
- Fix certain handling of two-way bound `contenteditable` elements ([#5018](https://github.com/sveltejs/svelte/issues/5018))
- Fix handling of `import`ed value that is used as a store and is also mutated ([#5019](https://github.com/sveltejs/svelte/issues/5019))
- Do not display `a11y-missing-content` warning on elements with `contenteditable` bindings ([#5020](https://github.com/sveltejs/svelte/issues/5020))
- Fix handling of `this` in inline function expressions in the template ([#5033](https://github.com/sveltejs/svelte/issues/5033))
- Fix collapsing HTML with static content ([#5040](https://github.com/sveltejs/svelte/issues/5040))
- Prevent use of `$store` at compile time when top-level `store` has been shadowed ([#5048](https://github.com/sveltejs/svelte/issues/5048))
- Update `<select>` with one-way `value` binding when the available `<option>`s change ([#5051](https://github.com/sveltejs/svelte/issues/5051))
- Fix published `tweened` types so the `.set()` and `.update()` options are optional ([#5062](https://github.com/sveltejs/svelte/issues/5062))
- Fix contextual `bind:this` inside `{#each}` block ([#5067](https://github.com/sveltejs/svelte/issues/5067))
- Preprocess self-closing `<script>` and `<style>` tags ([#5080](https://github.com/sveltejs/svelte/issues/5080))
- Fix types for animation- and transition-related param objects so each param is optional ([#5083](https://github.com/sveltejs/svelte/pull/5083))

## 3.23.2

- Fix `bind:group` inside `{#each}` ([#3243](https://github.com/sveltejs/svelte/issues/3243))
- Don't crash when using an arrow function as a statement ([#4617](https://github.com/sveltejs/svelte/issues/4617))
- Deconflict `bind:this` variable ([#4636](https://github.com/sveltejs/svelte/issues/4636))

## 3.23.1

- Fix checkbox `bind:group` when multiple options have the same value ([#4397](https://github.com/sveltejs/svelte/issues/4397))
- Fix `bind:this` to the value of an `{#each}` block ([#4517](https://github.com/sveltejs/svelte/issues/4517))
- Fix reactivity when assigning to contextual `{#each}` variable ([#4574](https://github.com/sveltejs/svelte/issues/4574), [#4744](https://github.com/sveltejs/svelte/issues/4744))
- Fix binding to contextual `{#each}` values that shadow outer names ([#4757](https://github.com/sveltejs/svelte/issues/4757))
- Work around EdgeHTML DOM issue when removing attributes during hydration ([#4911](https://github.com/sveltejs/svelte/pull/4911))
- Throw CSS parser error when `:global()` does not contain a selector ([#4930](https://github.com/sveltejs/svelte/issues/4930))

## 3.23.0

- Update `<select>` with `bind:value` when the available `<option>`s change ([#1764](https://github.com/sveltejs/svelte/issues/1764))
- Add `muted` binding for media elements ([#2998](https://github.com/sveltejs/svelte/issues/2998))
- Fix inconsistencies when setting a two-way bound `<input>` to `undefined` ([#3569](https://github.com/sveltejs/svelte/issues/3569))
- Fix setting `<select multiple>` when there are spread attributes ([#4392](https://github.com/sveltejs/svelte/issues/4392))
- Fix let-less `<slot>` with context overflow ([#4624](https://github.com/sveltejs/svelte/issues/4624))
- Fix resize listening on certain older browsers ([#4752](https://github.com/sveltejs/svelte/issues/4752))
- Add `a11y-no-onchange` warning ([#4788](https://github.com/sveltejs/svelte/pull/4788))
- Fix `use:` actions being recreated when a keyed `{#each}` is reordered ([#4693](https://github.com/sveltejs/svelte/issues/4693))
- Fix `{@html}` when using tags that can only appear inside certain tags ([#4852](https://github.com/sveltejs/svelte/issues/4852))
- Fix reactivity when binding directly to `{#each}` context ([#4879](https://github.com/sveltejs/svelte/issues/4879))

## 3.22.3

- Support default values and trailing commas in destructuring `{#await}` ([#4560](https://github.com/sveltejs/svelte/issues/4560), [#4810](https://github.com/sveltejs/svelte/issues/4810))
- Fix handling of `tweened` store when set using `duration: 0` ([#4799](https://github.com/sveltejs/svelte/issues/4799), [#4846](https://github.com/sveltejs/svelte/issues/4846))
- Fix setting `value` attribute with `bind:group` and attribute spread ([#4803](https://github.com/sveltejs/svelte/issues/4803))
- Fix issue with compound `{#if}` block involving static condition, dynamic condition, and inline component ([#4840](https://github.com/sveltejs/svelte/issues/4840))
- Update a11y warnings per ARIA 1.2 working draft ([#4844](https://github.com/sveltejs/svelte/issues/4844))

## 3.22.2

- Fix compiler exception with `a11y-img-redundant-alt` and value-less `alt` attribute ([#4777](https://github.com/sveltejs/svelte/issues/4777))

## 3.22.1

- Fix compiler exception with `a11y-img-redundant-alt` and dynamic `alt` attribute ([#4770](https://github.com/sveltejs/svelte/issues/4770))

## 3.22.0

- Fix misaligned line numbers in source maps ([#3906](https://github.com/sveltejs/svelte/issues/3906))
- Make setting a `tweened` store using `duration: 0` instantly update the value ([#4399](https://github.com/sveltejs/svelte/issues/4399))
- Fix reactivity with imported values that are then mutated ([#4555](https://github.com/sveltejs/svelte/issues/4555))
- Fix contextual dynamic `bind:this` inside `{#each}` block ([#4686](https://github.com/sveltejs/svelte/issues/4686))
- Do not display a11y warning about missing `href` for `<a>` with `name` or `id` ([#4697](https://github.com/sveltejs/svelte/issues/4697))
- Disable infinite loop guard inside generators ([#4698](https://github.com/sveltejs/svelte/issues/4698))
- Display `a11y-invalid-attribute` warning for `href="javascript:..."` ([#4733](https://github.com/sveltejs/svelte/pull/4733))
- Implement `a11y-img-redundant-alt` warning ([#4750](https://github.com/sveltejs/svelte/pull/4750))
- Fix variable name conflict with component called `<Anchor>` ([#4768](https://github.com/sveltejs/svelte/issues/4768))

## 3.21.0

- Support dimension bindings in cross-origin environments ([#2147](https://github.com/sveltejs/svelte/issues/2147))
- Fix several related outro bugs ([#3202](https://github.com/sveltejs/svelte/issues/3202), [#3410](https://github.com/sveltejs/svelte/issues/3410), [#3685](https://github.com/sveltejs/svelte/issues/3685), [#4620](https://github.com/sveltejs/svelte/issues/4620), [#4630](https://github.com/sveltejs/svelte/issues/4630))
- Try using `globalThis` rather than `globals` for the benefit of non-Node servers and web workers ([#3561](https://github.com/sveltejs/svelte/issues/3561), [#4545](https://github.com/sveltejs/svelte/issues/4545))
- Support `{#await ... catch ...}` syntax shorthand ([#3623](https://github.com/sveltejs/svelte/issues/3623))
- Fix attaching of JS debugging comments to HTML comments ([#4565](https://github.com/sveltejs/svelte/issues/4565))
- Fix `<svelte:component/>` within `<slot/>` ([#4597](https://github.com/sveltejs/svelte/issues/4597))
- Fix bug with updating simple `{#if}` blocks ([#4629](https://github.com/sveltejs/svelte/issues/4629))
- Fix issues with `<input type="number">` updates ([#4631](https://github.com/sveltejs/svelte/issues/4631), [#4687](https://github.com/sveltejs/svelte/issues/4687))
- Prevent illegal attribute names ([#4648](https://github.com/sveltejs/svelte/issues/4648))
- Fix `{#if}` block directly within `<slot/>` ([#4703](https://github.com/sveltejs/svelte/issues/4703))

## 3.20.1

- Fix compiler regression with slots ([#4562](https://github.com/sveltejs/svelte/issues/4562))

## 3.20.0

- Allow destructuring in `{#await}` blocks ([#1851](https://github.com/sveltejs/svelte/issues/1851))
- Allow `<svelte:self>` to be used in a slot ([#2798](https://github.com/sveltejs/svelte/issues/2798))
- Expose object of unknown props in `$$restProps` ([#2930](https://github.com/sveltejs/svelte/issues/2930))
- Prevent passing named slots other than from the top level within a component ([#3385](https://github.com/sveltejs/svelte/issues/3385))
- Allow transitions and animations to work within iframes ([#3624](https://github.com/sveltejs/svelte/issues/3624))
- Fix initialising slot fallbacks when unnecessary ([#3763](https://github.com/sveltejs/svelte/issues/3763))
- Disallow binding directly to `const` variables ([#4479](https://github.com/sveltejs/svelte/issues/4479))
- Fix re-attaching event handlers on keyed `{#each}` blocks ([#4491](https://github.com/sveltejs/svelte/issues/4491))
- Fix updating keyed `{#each}` blocks with `{:else}` ([#4536](https://github.com/sveltejs/svelte/issues/4536), [#4549](https://github.com/sveltejs/svelte/issues/4549))
- Fix hydration of top-level content ([#4542](https://github.com/sveltejs/svelte/issues/4542))

## 3.19.2

- In `dev` mode, display a runtime warning when a component is passed an unexpected slot ([#1020](https://github.com/sveltejs/svelte/issues/1020), [#1447](https://github.com/sveltejs/svelte/issues/1447))
- In `vars` array, correctly indicate whether `module` variables are `mutated` or `reassigned` ([#3215](https://github.com/sveltejs/svelte/issues/3215))
- Fix spread props not updating in certain situations ([#3521](https://github.com/sveltejs/svelte/issues/3521), [#4480](https://github.com/sveltejs/svelte/issues/4480))
- Use the fallback content for slots if they are passed only whitespace ([#4092](https://github.com/sveltejs/svelte/issues/4092))
- Fix bitmask overflow for `{#if}` blocks ([#4263](https://github.com/sveltejs/svelte/issues/4263))
- In `dev` mode, check for unknown props even if the component has no writable props ([#4323](https://github.com/sveltejs/svelte/issues/4323))
- Exclude global variables from `$capture_state` ([#4463](https://github.com/sveltejs/svelte/issues/4463))
- Fix bitmask overflow for slots ([#4481](https://github.com/sveltejs/svelte/issues/4481))

## 3.19.1

- Do not treat modifications to `$$props` as updates to a store called `$props` ([#4368](https://github.com/sveltejs/svelte/issues/4368))
- Deconflict `value` parameter name used in contextual bindings ([#4445](https://github.com/sveltejs/svelte/issues/4445))
- Fix dev mode validation of `{#each}` blocks using strings ([#4450](https://github.com/sveltejs/svelte/issues/4450))

## 3.19.0

- Fix indirect bindings involving elements with spreads ([#3680](https://github.com/sveltejs/svelte/issues/3680))
- `$capture_state`/`$inject_state` now act on the component's entire state, rather than its props ([#3822](https://github.com/sveltejs/svelte/pull/3822))
- Warn when using `<Foo/>` and `Foo` is dynamic ([#4331](https://github.com/sveltejs/svelte/issues/4331))
- Display compilation warnings in `svelte/register` in dev mode ([#4364](https://github.com/sveltejs/svelte/issues/4364))
- Fix unneeded updating of keyed each blocks ([#4373](https://github.com/sveltejs/svelte/issues/4373))
- Throw runtime error in dev mode for non-array-like values in `{#each}` blocks ([#4408](https://github.com/sveltejs/svelte/issues/4408))

## 3.18.2

- Fix binding to module-level variables ([#4086](https://github.com/sveltejs/svelte/issues/4086))
- Improve parsing error messages when there is a pending unclosed tag ([#4131](https://github.com/sveltejs/svelte/issues/4131))
- Disallow attribute/prop names from matching two-way-bound names or `{shorthand}` attribute/prop names ([#4325](https://github.com/sveltejs/svelte/issues/4325))
- Improve performance of `flush()` by not using `.shift()` ([#4356](https://github.com/sveltejs/svelte/pull/4356))
- Permit reserved keywords as destructuring keys in `{#each}` ([#4372](https://github.com/sveltejs/svelte/issues/4372))
- Disallow reserved keywords in `{expressions}` ([#4372](https://github.com/sveltejs/svelte/issues/4372))
- Fix code generation error with precedence of arrow functions ([#4384](https://github.com/sveltejs/svelte/issues/4384))
- Fix event handlers that are dynamic via reactive declarations or stores ([#4388](https://github.com/sveltejs/svelte/issues/4388))
- Fix invalidation in expressions like `++foo.bar` ([#4393](https://github.com/sveltejs/svelte/issues/4393))

## 3.18.1

- Fix code generation error with adjacent inline and block comments ([#4312](https://github.com/sveltejs/svelte/issues/4312))
- Fix detection of unused CSS selectors that begin with a `:global()` but contain a scoped portion ([#4314](https://github.com/sveltejs/svelte/issues/4314))

## 3.18.0

- Fix infinite loop when instantiating another component during `onMount` ([#3218](https://github.com/sveltejs/svelte/issues/3218))
- Make autosubscribing to a nullish store a no-op ([#2181](https://github.com/sveltejs/svelte/issues/2181))

## 3.17.3

- Fix updating a `<slot>` inside an `{#if}` or other block ([#4292](https://github.com/sveltejs/svelte/issues/4292))
- Fix using RxJS observables in `derived` stores ([#4298](https://github.com/sveltejs/svelte/issues/4298))
- Add dev mode check to disallow duplicate keys in a keyed `{#each}` ([#4301](https://github.com/sveltejs/svelte/issues/4301))
- Fix hydration of `<title>` when starting from SSR-generated code with `hydratable: true` ([#4310](https://github.com/sveltejs/svelte/issues/4310))

## 3.17.2

- Fix removing attributes during hydration ([#1733](https://github.com/sveltejs/svelte/issues/1733))
- Disallow two-way binding to a variable declared by an `{#await}` block ([#4012](https://github.com/sveltejs/svelte/issues/4012))
- Allow access to `let:` variables in sibling attributes on slot root ([#4173](https://github.com/sveltejs/svelte/issues/4173))
- Fix `~=` and class selector matching against values separated by any whitespace characters ([#4242](https://github.com/sveltejs/svelte/issues/4242))
- Fix code generation for `await`ed expressions that need parentheses ([#4267](https://github.com/sveltejs/svelte/issues/4267))
- Preserve JavaScript comments from the original component source where possible ([#4268](https://github.com/sveltejs/svelte/issues/4268))
- Add some more known globals ([#4276](https://github.com/sveltejs/svelte/pull/4276))
- Correctly apply event modifiers to `<svelte:body>` events ([#4278](https://github.com/sveltejs/svelte/issues/4278))

## 3.17.1

- Only attach SSR mode markers to a component's `<head>` elements when compiling with `hydratable: true` ([#4258](https://github.com/sveltejs/svelte/issues/4258))

## 3.17.0

- Remove old `<head>` elements during hydration so they aren't duplicated ([#1607](https://github.com/sveltejs/svelte/issues/1607))
- Prevent text input cursor jumping in Safari with one-way binding ([#3449](https://github.com/sveltejs/svelte/issues/3449))
- Expose compiler version in dev events ([#4047](https://github.com/sveltejs/svelte/issues/4047))
- Don't run actions before their element is in the document ([#4166](https://github.com/sveltejs/svelte/issues/4166))
- Fix reactive assignments with destructuring and stores where the destructured value should be undefined ([#4170](https://github.com/sveltejs/svelte/issues/4170))
- Fix hydrating `{:else}` in `{#each}` ([#4202](https://github.com/sveltejs/svelte/issues/4202))
- Do not automatically declare variables in reactive declarations when assigning to a member expression ([#4212](https://github.com/sveltejs/svelte/issues/4212))
- Fix stringifying of attributes in SSR mode when there are spread attributes ([#4240](https://github.com/sveltejs/svelte/issues/4240))
- Only render one `<title>` in SSR mode when multiple components provide one ([#4250](https://github.com/sveltejs/svelte/pull/4250))

## 3.16.7

- Also apply actions in the order they're given along with other directives ([#2446](https://github.com/sveltejs/svelte/issues/2446), [#4156](https://github.com/sveltejs/svelte/pull/4156))
- Check whether a dynamic event handler is a function before calling it ([#4090](https://github.com/sveltejs/svelte/issues/4090))
- Correctly mark event handlers as dynamic when they involve an expression used in a `bind:` elsewhere ([#4155](https://github.com/sveltejs/svelte/pull/4155))

## 3.16.6

- Fix CSS specificity bug when encapsulating styles ([#1277](https://github.com/sveltejs/svelte/issues/1277))
- Apply directives in the order they're given ([#2446](https://github.com/sveltejs/svelte/issues/2446))
- Fix destructuring in `let:` directives ([#2751](https://github.com/sveltejs/svelte/issues/2751))
- Preserve whitespace around `<tspan>`s in `<svg>`s ([#3998](https://github.com/sveltejs/svelte/issues/3998))

## 3.16.5

- Better fix for cascading invalidations and fix some regressions ([#4098](https://github.com/sveltejs/svelte/issues/4098), [#4114](https://github.com/sveltejs/svelte/issues/4114), [#4120](https://github.com/sveltejs/svelte/issues/4120))

## 3.16.4

- Fix slots with props not propagating through to inner slots ([#4061](https://github.com/sveltejs/svelte/issues/4061))
- Fix noting autosubscribed stores as `referenced` in `vars` for tooling ([#4081](https://github.com/sveltejs/svelte/issues/4081))
- Fix cascading invalidations in certain situations ([#4094](https://github.com/sveltejs/svelte/issues/4094))

## 3.16.3

- Fix bitmask overflow when using slotted components ([#4077](https://github.com/sveltejs/svelte/issues/4077))
- Remove unnecessary `$$invalidate` calls from init block ([#4018](https://github.com/sveltejs/svelte/issues/4018))

## 3.16.2

- Handle slot updates when parent component has a bitmask overflow ([#4078](https://github.com/sveltejs/svelte/pull/4078))

## 3.16.1

- Fix unused export warning for props used as stores ([#4021](https://github.com/sveltejs/svelte/issues/4021))
- Fix `{:then}` without resolved value containing `{#each}` ([#4022](https://github.com/sveltejs/svelte/issues/4022))
- Fix incorrect code generated with `loopGuardTimeout` ([#4034](https://github.com/sveltejs/svelte/issues/4034))
- Fix handling of bitmask overflow and globals ([#4037](https://github.com/sveltejs/svelte/issues/4037))
- Fix `{:then}` containing `{#if}` ([#4044](https://github.com/sveltejs/svelte/issues/4044))
- Fix bare `import`s in `format: 'cjs'` output mode ([#4055](https://github.com/sveltejs/svelte/issues/4050))
- Warn when using a known global as a component name ([#4070](https://github.com/sveltejs/svelte/issues/4070))

## 3.16.0

- Use bitmasks to track changes ([#3945](https://github.com/sveltejs/svelte/pull/3945))
- Fix heisenbug with component styles ([#3977](https://github.com/sveltejs/svelte/issues/3977))
- Do not warn about missing expected props for `export function foo() {}` ([#3954](https://github.com/sveltejs/svelte/issues/3954))
- Fix `context="module"` exports with the same name as an instance variable ([#3983](https://github.com/sveltejs/svelte/issues/3983))
- Fix binding to contextual values from `{#each}` blocks referring to global variables ([#3992](https://github.com/sveltejs/svelte/issues/3992))
- Use `requestAnimationFrame` callback argument for smoother transitions ([#4014](https://github.com/sveltejs/svelte/pull/4014))
- Fix `listen_dev` argument order ([#4016](https://github.com/sveltejs/svelte/pull/4016))

## 3.15.0

- Hide commented sections from preprocessors ([#3894](https://github.com/sveltejs/svelte/pull/3894))
- Add `seeking` and `ended` bindings to media elements ([#3650](https://github.com/sveltejs/svelte/pull/3650))
- Add `videoWidth` and `videoHeight` bindings to video elements ([#3927](https://github.com/sveltejs/svelte/pull/3927))
- Fix for dynamic event handlers ([#3934](https://github.com/sveltejs/svelte/pull/3934))
- Handle scale transforms when using the `flip` animation ([#3555](https://github.com/sveltejs/svelte/issues/3555))
- Fix some code generation bugs ([#3929](https://github.com/sveltejs/svelte/issues/3929), [#3939](https://github.com/sveltejs/svelte/issues/3939))
- Add `aria-hidden="true"` to objects generated when adding resize-listeners, to improve accessibility ([#3948](https://github.com/sveltejs/svelte/issues/3948))

## 3.14.1

- Deconflict block method names with other variables ([#3900](https://github.com/sveltejs/svelte/issues/3900))
- Fix entity encoding issue in text nodes with constant expressions ([#3911](https://github.com/sveltejs/svelte/issues/3911))
- Make code for unknown prop warnings compatible with older js engines ([#3914](https://github.com/sveltejs/svelte/issues/3914))

## 3.14.0

- Add `loopGuardTimeout` option that augments `for`/`while` loops to prevent infinite loops, primarily for use in the REPL ([#3887](https://github.com/sveltejs/svelte/pull/3887))
- Keep component bindings in sync when changed in reactive statements ([#3382](https://github.com/sveltejs/svelte/issues/3382))
- Update attributes before bindings ([#3857](https://github.com/sveltejs/svelte/issues/3857))
- Prevent variable naming conflict ([#3899](https://github.com/sveltejs/svelte/issues/3899))

## 3.13.0

- New structured code generation, which eliminates a number of edge cases and obscure bugs ([#3539](https://github.com/sveltejs/svelte/pull/3539))

Also:

- Fix `{#each}` context not shadowing outer scope when using `bind:` ([#1565](https://github.com/sveltejs/svelte/issues/1565))
- Fix edge cases in matching selectors against elements ([#1710](https://github.com/sveltejs/svelte/issues/1710))
- Fix several bugs related to interaction of `{...spread}` attributes with other features ([#2721](https://github.com/sveltejs/svelte/issues/2721), [#2916](https://github.com/sveltejs/svelte/issues/2916), [#3421](https://github.com/sveltejs/svelte/issues/3421), [#3681](https://github.com/sveltejs/svelte/issues/3681), [#3764](https://github.com/sveltejs/svelte/issues/3764), [#3790](https://github.com/sveltejs/svelte/issues/3790))
- Allow exiting a reactive block early with `break $` ([#2828](https://github.com/sveltejs/svelte/issues/2828))
- Fix binding to props that have been renamed with `export { ... as ... }` ([#3508](https://github.com/sveltejs/svelte/issues/3508))
- Fix application of style scoping class in cases of ambiguity ([#3544](https://github.com/sveltejs/svelte/issues/3544))
- Check attributes have changed before setting them to avoid image flicker ([#3579](https://github.com/sveltejs/svelte/pull/3579))
- Fix generating malformed code for `{@debug}` tags with no dependencies ([#3588](https://github.com/sveltejs/svelte/issues/3588))
- Fix generated code in specific case involving compound ifs and child components ([#3595](https://github.com/sveltejs/svelte/issues/3595))
- Fix `bind:this` binding to a store ([#3591](https://github.com/sveltejs/svelte/issues/3591))
- Use safer `HTMLElement` check before extending class ([#3608](https://github.com/sveltejs/svelte/issues/3608))
- Add `location` as a known global ([#3619](https://github.com/sveltejs/svelte/pull/3619))
- Support `{#await}` with `{:catch}` but no `{:then}` ([#3623](https://github.com/sveltejs/svelte/issues/3623))
- Clean up dead code emitted for `<slot/>`s ([#3631](https://github.com/sveltejs/svelte/issues/3631))
- Fix tracking of dependencies of compound assignments in reactive statements ([#3634](https://github.com/sveltejs/svelte/issues/3634))
- Flush changes in newly attached block when using `{#await}` ([#3660](https://github.com/sveltejs/svelte/issues/3660))
- Throw exception immediately when calling `createEventDispatcher()` after component instantiation ([#3667](https://github.com/sveltejs/svelte/pull/3667))
- Fix globals shadowing contextual template scope ([#3674](https://github.com/sveltejs/svelte/issues/3674))
- Fix `<svelte:window>` bindings to stores ([#3832](https://github.com/sveltejs/svelte/issues/3832))
- Deconflict generated var names with builtins ([#3724](https://github.com/sveltejs/svelte/issues/3724))
- Allow spring/tweened values to be initially undefined ([#3761](https://github.com/sveltejs/svelte/issues/3761))
- Warn if using `<svelte:options tag="...">` without `customElement: true` option ([#3782](https://github.com/sveltejs/svelte/pull/3782))
- Add `Event` to list of known globals ([#3810](https://github.com/sveltejs/svelte/pull/3810))
- Throw helpful error on empty CSS declaration ([#3801](https://github.com/sveltejs/svelte/issues/3801))
- Support `easing` param on `fade` transition ([#3823](https://github.com/sveltejs/svelte/pull/3823))
- Generate valid names from filenames with unicode characters ([#3845](https://github.com/sveltejs/svelte/issues/3845))
- Don't generate any code for markup-less components ([#2200](https://github.com/sveltejs/svelte/issues/2200))
- Deconflict with internal name `block` ([#3854](https://github.com/sveltejs/svelte/issues/3854))
- Set attributes before bindings, to prevent erroneous assignments to `input.files` ([#3828](https://github.com/sveltejs/svelte/issues/3828))
- Smarter unused CSS detection ([#3825](https://github.com/sveltejs/svelte/pull/3825))
- Allow dynamic event handlers ([#3040](https://github.com/sveltejs/svelte/issues/3040))
- Prevent erroneous `"undefined"` class name ([#3876](https://github.com/sveltejs/svelte/pull/3876))
- Prevent resetting of `src` attribute unless changed ([#3579](https://github.com/sveltejs/svelte/pull/3579))
- Prevent hydration of void element 'children' ([#3882](https://github.com/sveltejs/svelte/issues/3882))
- Hoist globals even if mentioned in `<script>` block ([#3745](https://github.com/sveltejs/svelte/pull/3745))

## 3.12.1

- Escape `@` symbols in props, again ([#3545](https://github.com/sveltejs/svelte/issues/3545))

## 3.12.0

- Fire events on `document` in development to facilitate dev tooling ([#3005](https://github.com/sveltejs/svelte/pull/3005))
- Remove old props when the keys in spread props are removed ([#2282](https://github.com/sveltejs/svelte/issues/2282))

## 3.11.0

- `$capture_state` and `$inject_state` HMR hooks in dev mode ([#3148](https://github.com/sveltejs/svelte/pull/3148))
- Allow unclosed tags inside if/each/etc blocks ([#2807](https://github.com/sveltejs/svelte/issues/2807))
- Invalidate unreferenced store values inside `<script>` ([#3537](https://github.com/sveltejs/svelte/issues/3537))
- Print `null` text when hydrating ([#3379](https://github.com/sveltejs/svelte/pull/3379))

## 3.10.1

- Preserve reactivity inside if block heads etc ([#3512](https://github.com/sveltejs/svelte/issues/3512))
- Fix store bindings inside each blocks ([#3455](https://github.com/sveltejs/svelte/issues/3455))
- Generate correct code for if-else blocks with static conditions ([#3505](https://github.com/sveltejs/svelte/issues/3505))
- Avoid generating unnecessary component update code ([#3526](https://github.com/sveltejs/svelte/issues/3526))
- Make `bind:currentTime` more reliable ([#3524](https://github.com/sveltejs/svelte/issues/3524))
- Prevent errors when setting spread props on SVG elements ([#3522](https://github.com/sveltejs/svelte/issues/3522))

## 3.10.0

- Add `blur` transition ([#3477](https://github.com/sveltejs/svelte/pull/3477))
- Prevent `<input type="number">` edge case with spread props ([#3426](https://github.com/sveltejs/svelte/issues/3426))
- Robustify cyclical dependency detection, improve errors ([#3459](https://github.com/sveltejs/svelte/issues/3459))

## 3.9.2

- Fix handling of additional @-rules in style blocks ([#2995](https://github.com/sveltejs/svelte/pull/2995))
- Fix if blocks with complex but static conditions ([#3447](https://github.com/sveltejs/svelte/issues/3447))

## 3.9.1

- Only update style properties if necessary ([#3433](https://github.com/sveltejs/svelte/issues/3433))
- Only update if/await blocks if necessary ([#2355](https://github.com/sveltejs/svelte/issues/2355))
- Set context correctly inside await blocks ([#2443](https://github.com/sveltejs/svelte/issues/2443))
- Handle `!important` inline styles ([#1834](https://github.com/sveltejs/svelte/issues/1834))
- Make index references reactive in event handlers inside keyed each blocks ([#2569](https://github.com/sveltejs/svelte/issues/2569))

## 3.9.0

- Support `is` attribute on elements, with a warning ([#3182](https://github.com/sveltejs/svelte/issues/3182))
- Handle missing slot prop ([#3322](https://github.com/sveltejs/svelte/issues/3322))
- Don't set undefined/null input values, unless previous value exists ([#1233](https://github.com/sveltejs/svelte/issues/1233))
- Fix style attribute optimisation bailout ([#1830](https://github.com/sveltejs/svelte/issues/1830))

## 3.8.1

- Set SVG namespace for slotted elements ([#3321](https://github.com/sveltejs/svelte/issues/3321))

## 3.8.0

- Add `self` event modifier ([#3372](https://github.com/sveltejs/svelte/issues/3372))
- Generate valid code when spreading literal ([#3185](https://github.com/sveltejs/svelte/issues/3185))
- Coerce tag values to string before checking equality ([#2290](https://github.com/sveltejs/svelte/issues/2290))

## 3.7.1

- Assume `let` variables are dynamic for slots ([#3354](https://github.com/sveltejs/svelte/issues/3354))
- Allow transition functions to return nothing ([#2246](https://github.com/sveltejs/svelte/pull/2246))

## 3.7.0

- Disable warnings via `svelte-ignore` comments ([#3351](https://github.com/sveltejs/svelte/pull/3351))
- Throw if `$` or `$$...` is referenced as global ([#3272](https://github.com/sveltejs/svelte/issues/3272))
- Remount HTML tags correctly ([#3329](https://github.com/sveltejs/svelte/pull/3329))
- Treat data attributes like other attributes ([#3337](https://github.com/sveltejs/svelte/issues/3337))

## 3.6.11

- Handle reassigned RxJS observables ([#3304](https://github.com/sveltejs/svelte/issues/3304))
- Remove commas from HTMLified attributes with multiple chunks ([#3341](https://github.com/sveltejs/svelte/issues/3341))
- Prevent `class` on element with scoped styles from rendering as `undefined` ([#3283](https://github.com/sveltejs/svelte/issues/3283))
- Allow references to index in key expression ([#3274](https://github.com/sveltejs/svelte/issues/3274))
- Mark attribute selectors as used if corresponding binding exists ([#3281](https://github.com/sveltejs/svelte/issues/3281))
- Preserve `async`/`*` when hoisting functions ([#3179](https://github.com/sveltejs/svelte/issues/3179))
- Make `raf` a noop on server ([#3324](https://github.com/sveltejs/svelte/issues/3324))
- Prevent erroneous a11y warning for image input with alt attribute ([#3331](https://github.com/sveltejs/svelte/issues/3331))
- Add several well-known globals ([#3316](https://github.com/sveltejs/svelte/pull/3316))

## 3.6.10

- Use `change` event for file inputs ([#3226](https://github.com/sveltejs/svelte/issues/3226))
- Always fire reactive declarations with `$$props` ([#3286](https://github.com/sveltejs/svelte/issues/3286))
- More conservative spread prop updates ([#3289](https://github.com/sveltejs/svelte/issues/3289))
- Quote props if necessary in SSR mode ([#3312](https://github.com/sveltejs/svelte/issues/3312))

## 3.6.9

- Always update derived stores with a derived input whose value does not change ([#3191](https://github.com/sveltejs/svelte/issues/3191))

## 3.6.8

- Preserve global keyframes that don't match local elements ([#3228](https://github.com/sveltejs/svelte/issues/3228))
- Fix spread/`class:` combination ([#3242](https://github.com/sveltejs/svelte/pull/3242))
- Never scope `:root` selector ([#3250](https://github.com/sveltejs/svelte/pull/3250))
- Prevent trailing commas in function arguments ([#3255](https://github.com/sveltejs/svelte/pull/3260))

## 3.6.7

- Prevent corruption of outro callbacks with nested keyed each blocks ([#3209](https://github.com/sveltejs/svelte/pull/3209))
- Prevent cursor jumping in bound input in Safari ([#3199](https://github.com/sveltejs/svelte/issues/3199))
- Make resize listener object unfocusable ([#3206](https://github.com/sveltejs/svelte/issues/3206))

## 3.6.6

- Prevent dynamic components being detached twice ([#3113](https://github.com/sveltejs/svelte/issues/3113), [#2086](https://github.com/sveltejs/svelte/issues/2086))

## 3.6.5

- Handle RxJS-style observables with `get` ([#3153](https://github.com/sveltejs/svelte/issues/3153))
- Pass `let` values to bindings ([#3140](https://github.com/sveltejs/svelte/issues/3140))
- Escape `@` symbols in props ([#3173](https://github.com/sveltejs/svelte/issues/3173))
- Scale crossfaded elements ([#3175](https://github.com/sveltejs/svelte/pull/3175))

## 3.6.4

- Run `onMount` functions in correct order, and before initial `afterUpdate` functions ([#2281](https://github.com/sveltejs/svelte/issues/2281))
- Fix code transformation for shorthand methods ([#2906](https://github.com/sveltejs/svelte/issues/2906))
- Fix assignments in inline functions ([#3038](https://github.com/sveltejs/svelte/issues/3038))

## 3.6.3

- Fix await block mounting inside removed if block ([#1496](https://github.com/sveltejs/svelte/issues/1496))
- Update when element references are removed ([#2034](https://github.com/sveltejs/svelte/issues/2034))
- Don't attempt to serialize non-string values in server-rendered bindings ([#2135](https://github.com/sveltejs/svelte/issues/2135))
- Recognise dependencies in function expressions ([#2693](https://github.com/sveltejs/svelte/issues/2693))
- Scope pseudo-class selectors without class/type ([#1705](https://github.com/sveltejs/svelte/issues/1705))
- Allow nested at-rules ([#3135](https://github.com/sveltejs/svelte/issues/3135))
- Allow attributes to contain `=` characters ([#3149](https://github.com/sveltejs/svelte/pull/3149))

## 3.6.2

- Fix placement of each-else block ([#2917](https://github.com/sveltejs/svelte/issues/2917))
- Make context accessible to `bind:this` ([#2806](https://github.com/sveltejs/svelte/issues/2806))
- Pass hoisted values to slots ([#2586](https://github.com/sveltejs/svelte/issues/2586))

## 3.6.1

- Fix escaping of `@` in dev mode debug filename ([#3114](https://github.com/sveltejs/svelte/pull/3114))

## 3.6.0

- Add `innerHTML` and `textContent` bindings for `contenteditable` elements ([#2996](https://github.com/sveltejs/svelte/pull/2996))
- Fix destructuring assignments where targets are member expressions ([#3092](https://github.com/sveltejs/svelte/issues/3092))
- Deconflict with used globals ([#2963](https://github.com/sveltejs/svelte/pull/2963))
- Always run `onDestroy` functions, not just for detaching components ([#3058](https://github.com/sveltejs/svelte/issues/3058))
- Fix scope analysis around catch clauses ([#3064](https://github.com/sveltejs/svelte/issues/3064))
- Add error constructors to known globals ([#3064](https://github.com/sveltejs/svelte/issues/3064))
- Always bail out of hoisting on encountering local state in function definition ([#3044](https://github.com/sveltejs/svelte/issues/3044))
- Fix incorrect merging of top-level text nodes ([#3027](https://github.com/sveltejs/svelte/issues/3027))
- Handle removal of components in each blocks without props ([#3035](https://github.com/sveltejs/svelte/issues/3035))
- Only call subscriber once when resubscribing to a store ([#3022](https://github.com/sveltejs/svelte/issues/3022))
- Check for existence of dynamic component before introing ([#3054](https://github.com/sveltejs/svelte/issues/3054))
- Sanitize names of bubbled event handlers ([#2923](https://github.com/sveltejs/svelte/issues/2923))

## 3.5.4

- Preserve whitespace at the boundaries of `{#each}` blocks ([#713](https://github.com/sveltejs/svelte/issues/713))
- Fix dynamic `bind:this` on components ([#2333](https://github.com/sveltejs/svelte/issues/2333))
- Fix binding to values in a component when it uses `$$props` ([#2725](https://github.com/sveltejs/svelte/issues/2725))
- Fix parsing ambiguous HTML entities ([#3071](https://github.com/sveltejs/svelte/pull/3071))

## 3.5.3

- Don't double-destroy keyed each blocks with outros ([#3055](https://github.com/sveltejs/svelte/issues/3055))

## 3.5.2

- Prevent duplicated outros causing errors ([#3001](https://github.com/sveltejs/svelte/issues/3001))
- Fix automatic name generation ([#2843](https://github.com/sveltejs/svelte/issues/2843))
- Fix .d.ts stubs ([#3009](https://github.com/sveltejs/svelte/pull/3009))
- Don't strip non-breaking spaces ([#3014](https://github.com/sveltejs/svelte/issues/3014))
- Fix `requestAnimationFrame` context ([#2933](https://github.com/sveltejs/svelte/issues/2933))
- Allow space before attribute value ([#3026](https://github.com/sveltejs/svelte/issues/3026))
- Remove null/undefined attributes ([#1434](https://github.com/sveltejs/svelte/issues/1434))
- Fix whitespace in static markup ([#3030](https://github.com/sveltejs/svelte/pull/3030))

## 3.5.1

- Accommodate webpack idiosyncrasies

## 3.5.0

- Update package folder structure ([#2887](https://github.com/sveltejs/svelte/pull/2887))
- Support `once` modifier on component events ([#2654](https://github.com/sveltejs/svelte/issues/2654))
- Allow empty `<title>` tags ([#2980](https://github.com/sveltejs/svelte/issues/2980))
- Render textarea binding values inside element ([#2975](https://github.com/sveltejs/svelte/pull/2975))
- Fix delayed animation glitch ([#2871](https://github.com/sveltejs/svelte/issues/2871))
- Solve diamond dependencies problem with stores ([#2660](https://github.com/sveltejs/svelte/issues/2660))
- Fix missing outros inside each blocks ([#2689](https://github.com/sveltejs/svelte/issues/2689))
- Support animations without transitions ([#2908](https://github.com/sveltejs/svelte/issues/2908))
- Add missing transition events ([#2912](https://github.com/sveltejs/svelte/pull/2912))

## 3.4.4

- Publish type declaration files ([#2874](https://github.com/sveltejs/svelte/issues/2874))
- Don't trigger updates for unreferenced values ([#2865](https://github.com/sveltejs/svelte/pull/2865))
- Omit readonly bindings from SSR output ([#2339](https://github.com/sveltejs/svelte/issues/2339))
- Prevent outdated animation CSS ([#2871](https://github.com/sveltejs/svelte/issues/2871))
- Repair dynamic `{@html ...}` in head ([#2880](https://github.com/sveltejs/svelte/pull/2880))
- Don't create unknown prop warnings for internal props, or if component has `$$props` ([#2881](https://github.com/sveltejs/svelte/pull/2881))

## 3.4.3

- Add type declaration files for everything ([#2842](https://github.com/sveltejs/svelte/pull/2842))
- Prevent `svelte/store` being bundled ([#2786](https://github.com/sveltejs/svelte/issues/2786))
- Warn on unknown props in dev mode ([#2840](https://github.com/sveltejs/svelte/pull/2840))
- Treat `requestAnimationFrame` as a no-op on the server ([#2856](https://github.com/sveltejs/svelte/pull/2856))
- Add `raw` property to AST's `Text` nodes ([#2714](https://github.com/sveltejs/svelte/issues/2714))
- Add `<details bind:open>` ([#2854](https://github.com/sveltejs/svelte/issues/2854))

## 3.4.2

- Use empty string for empty data attributes ([#2804](https://github.com/sveltejs/svelte/pull/2804))
- Support `customElement: true` with no `<svelte:options>` ([#2821](https://github.com/sveltejs/svelte/issues/2821))
- Add docstrings to `svelte/store` ([#2795](https://github.com/sveltejs/svelte/pull/2795))

## 3.4.1

- Handle non-falsy non-function return values from derivers ([#2780](https://github.com/sveltejs/svelte/issues/2780))
- Allow `spring` to work server-side ([#2773](https://github.com/sveltejs/svelte/issues/2773))

## 3.4.0

- Allow custom element to be defined without a `tag` ([#2417](https://github.com/sveltejs/svelte/issues/2417))
- Fix parsing of quote marks inside attribute values ([#2715](https://github.com/sveltejs/svelte/pull/2754))
- Convert `svelte/store` to TypeScript ([#2733](https://github.com/sveltejs/svelte/pull/2733))
- Allow `debug` tags to include hoisted values ([#2764](https://github.com/sveltejs/svelte/issues/2764))
- Parse error if attribute name is missing `=` ([#1513](https://github.com/sveltejs/svelte/pull/2770))
- Allow reactive declarations to depend on mutated `const` values ([#2728](https://github.com/sveltejs/svelte/issues/2728))

## 3.3.0

- Allow multiple event listeners on a single node ([#2688](https://github.com/sveltejs/svelte/issues/2688))
- Allow derivers to return a cleanup function ([#2553](https://github.com/sveltejs/svelte/issues/2553))
- Support namespaced components (`<Foo.Bar/>`) ([#2743](https://github.com/sveltejs/svelte/pull/2743))

## 3.2.2

- Add `window` and `document` to expected globals ([#2722](https://github.com/sveltejs/svelte/pull/2722))
- Prevent hoisting of functions that depend on reactive state ([#2703](https://github.com/sveltejs/svelte/pull/2703))
- Generate correct code when slot has no changes ([#2697](https://github.com/sveltejs/svelte/issues/2697))
- Prevent `Object.prototype`-related bugs ([#2696](https://github.com/sveltejs/svelte/pull/2696))

## 3.2.1

- Use same comparison logic for `derived` as for other stores ([#2644](https://github.com/sveltejs/svelte/issues/2644))
- Invalidate dependencies of reactive declarations ([#2444](https://github.com/sveltejs/svelte/issues/2444))
- Fix instrumentation of auto-subscription self-assignments ([#2681](https://github.com/sveltejs/svelte/issues/2681))
- Warn on non-top-level or module-context statements labeled with `$:` ([#2176](https://github.com/sveltejs/svelte/issues/2176))

## 3.2.0

- Improve `spring` animations, and add `hard`/`soft` options ([#2627](https://github.com/sveltejs/svelte/pull/2627))
- Expose `parse` and `walk` functions ([#2661](https://github.com/sveltejs/svelte/issues/2661), [#2534](https://github.com/sveltejs/svelte/pull/2534))
- Support array/object rest in `each` block destructuring patterns ([#2647](https://github.com/sveltejs/svelte/issues/2647), [#2658](https://github.com/sveltejs/svelte/pull/2658))
- Use `setAttribute` to change `form` property on form elements ([#1742](https://github.com/sveltejs/svelte/issues/1742))
- Fix a11y warning when `<figcaption>` is non-direct descendant of `<figure>` ([#2582](https://github.com/sveltejs/svelte/issues/2582))
- Squelch erroneous 'empty block' warnings ([#1716](https://github.com/sveltejs/svelte/issues/1716))
- Fix IE9/10 error with `insertBefore` ([#2573](https://github.com/sveltejs/svelte/issues/2573))
- Prevent `$$scope` from being spread onto an element ([#2520](https://github.com/sveltejs/svelte/issues/2520))
- Resubscribe to stores that are assigned to in `<script>` ([#2435](https://github.com/sveltejs/svelte/issues/2435))
- Allow reactive declarations to depend on `const` variables ([#2285](https://github.com/sveltejs/svelte/issues/2285))
- Trigger store changes on UpdateExpression ([#2625](https://github.com/sveltejs/svelte/issues/2625))
- Squelch missing prop warning if variable is initialised ([#2635](https://github.com/sveltejs/svelte/issues/2635))
- Add `alert`, `confirm` and `prompt` to known globals ([#2648](https://github.com/sveltejs/svelte/issues/2648))

## 3.1.0

- Allow store subscribe functions to return an object with an `unsubscribe` method, providing native RxJS support ([#2549](https://github.com/sveltejs/svelte/issues/2549))

## 3.0.1

- Prevent text input cursor jumping in Safari ([#2506](https://github.com/sveltejs/svelte/issues/2506))
- Allow assignments to member expressions ([#2510](https://github.com/sveltejs/svelte/issues/2510))
- Prevent mutually dependent functions causing an infinite during hoisting ([#2542](https://github.com/sveltejs/svelte/issues/2542))
- Reuse scheduler promise instead of creating new one each time ([#2555](https://github.com/sveltejs/svelte/pull/2555))
- Various site/docs fixes

## 3.0.0

- Everything

## 2.15.4

- IE `classList` fix ([#1868](https://github.com/sveltejs/svelte/pull/1868))

## 2.15.3

- Don't mutate AST

## 2.15.2

- Expose `stats.props` ([#1837](https://github.com/sveltejs/svelte/issues/1837))

## 2.15.1

- Don't throw missing store error when store is declared in component ([#1828](https://github.com/sveltejs/svelte/issues/1828))

## 2.15.0

- Event modifiers ([#1088](https://github.com/sveltejs/svelte/issues/1088))
- Wheel and touch events are passive by default ([#1088](https://github.com/sveltejs/svelte/issues/1088))
- Add `<svelte:document>` tag ([#1484](https://github.com/sveltejs/svelte/issues/1484))
- Include binding values in server-rendered HTML ([#1205](https://github.com/sveltejs/svelte/issues/1205))
- Remove attributes when value is undefined/null ([#1434](https://github.com/sveltejs/svelte/issues/1434))
- Initialise window scroll from component data ([#938](https://github.com/sveltejs/svelte/issues/938))
- Remove references to unused properties in generated code ([#1187](https://github.com/sveltejs/svelte/issues/1187))
- Add TypeScript definitions for store ([#1207](https://github.com/sveltejs/svelte/issues/1207))
- Better error for missing store ([#1807](https://github.com/sveltejs/svelte/issues/1807))

## 2.14.3

- Account for directive dependencies ([#1793](https://github.com/sveltejs/svelte/issues/1793))
- Detach each block iterations in each blocks with no update method ([#1795](https://github.com/sveltejs/svelte/issues/1795))

## 2.14.2

- Fix issue with nested `{#if}` blocks ([#1780](https://github.com/sveltejs/svelte/issues/1780))

## 2.14.1

- Fix block insertion order regression ([#1778](https://github.com/sveltejs/svelte/issues/1778))
- Fix blocks inside `<svelte:head>` ([#1774](https://github.com/sveltejs/svelte/issues/1774))
- Better attribute parsing ([#1772](https://github.com/sveltejs/svelte/issues/1772))
- Fix parse errors inside directives ([#1788](https://github.com/sveltejs/svelte/issues/1788))

## 2.14.0

- Refactor internals ([#1678](https://github.com/sveltejs/svelte/issues/1678))
- Deprecate `onerror` option ([#1745](https://github.com/sveltejs/svelte/issues/1745))
- Handle edge cases where `destroy` is called before `mount` ([#1653](https://github.com/sveltejs/svelte/pull/1653))
- Make `scroll` binding more efficient ([#1579](https://github.com/sveltejs/svelte/pull/1770))
- Make 'readonly property' store error more informative ([#1761](https://github.com/sveltejs/svelte/pull/1761))

## 2.13.5

- Fix missing dependencies in shorthand class directives ([#1739](https://github.com/sveltejs/svelte/issues/1739))

## 2.13.4

- Support dynamic `import()` in template expressions

## 2.13.3

- Fix bug with keyed each blocks and nested components ([#1706](https://github.com/sveltejs/svelte/issues/1706))

## 2.13.2

- Coalesce simultaneous store/component updates ([#1520](https://github.com/sveltejs/svelte/issues/1520))
- Fix nested transitions preventing each block item removal ([#1617](https://github.com/sveltejs/svelte/issues/1617))
- Add `class` directive shorthand and encapsulate styles ([#1695](https://github.com/sveltejs/svelte/pull/1695))
- Prevent erroneous updates of bound inputs ([#1699](https://github.com/sveltejs/svelte/issues/1699))

## 2.13.1

- Coerce second argument to `toggleClass` ([#1685](https://github.com/sveltejs/svelte/issues/1685))

## 2.13.0

- Add `class` directive ([#890](https://github.com/sveltejs/svelte/issues/890))
- Remove sourcemaps from npm package ([#1690](https://github.com/sveltejs/svelte/pull/1690))

## 2.12.1

- Allow actions to take any expression ([#1676](https://github.com/sveltejs/svelte/issues/1676))
- Run transitions in component context ([#1675](https://github.com/sveltejs/svelte/issues/1675))
- Correctly set select value on mount ([#1666](https://github.com/sveltejs/svelte/issues/1666))
- Support `{@debug}` in SSR ([#1659](https://github.com/sveltejs/svelte/issues/1659))
- Don't treat `&nbsp;` as empty whitespace ([#1658](https://github.com/sveltejs/svelte/issues/1658))
- Fix outros for if blocks with no else ([#1688](https://github.com/sveltejs/svelte/pull/1688))
- Set `style.cssText` in spread attributes ([#1684](https://github.com/sveltejs/svelte/pull/1684))

## 2.12.0

- Initialise actions on mount rather than hydrate ([#1653](https://github.com/sveltejs/svelte/pull/1653))
- Allow nonexistent components to be destroyed ([#1677](https://github.com/sveltejs/svelte/pull/1677))
- Pass AMD ID from CLI correctly ([#1672](https://github.com/sveltejs/svelte/pull/1672))
- Minor AST tweaks ([#1673](https://github.com/sveltejs/svelte/pull/1673), [#1674](https://github.com/sveltejs/svelte/pull/1674))
- Reduce code duplication in component initialisation ([#1670](https://github.com/sveltejs/svelte/pull/1670))

## 2.11.0

- Add `--shared` CLI option ([#1649](https://github.com/sveltejs/svelte/pull/1649))
- Run first `onstate` _before_ fragment is rendered ([#1522](https://github.com/sveltejs/svelte/issues/1522))
- Exclude current computed prop from state object ([#1544](https://github.com/sveltejs/svelte/issues/1544))

## 2.10.1

- Add sourcemaps to `{@debug}` tags ([#1647](https://github.com/sveltejs/svelte/pull/1647))

## 2.10.0

- Add a `{@debug}` tag, for inspecting values in templates in dev mode ([#1635](https://github.com/sveltejs/svelte/issues/1635))
- Fix dimension bindings in iOS ([#1642](https://github.com/sveltejs/svelte/pull/1642))

## 2.9.11

- Pass props to custom elements rather than setting attributes, where appropriate ([#875](https://github.com/sveltejs/svelte/issues/875))
- Handle whitespace in lists consistently between SSR and DOM renderers ([#1637](https://github.com/sveltejs/svelte/pull/1637))
- Improve error for invalid `ref` names ([#1613](https://github.com/sveltejs/svelte/issues/1613))

## 2.9.10

- Handle `null` consistently in tags ([#1598](https://github.com/sveltejs/svelte/issues/1598))
- Support object rest in computed properties ([#1540](https://github.com/sveltejs/svelte/issues/1540))
- Always update dynamic components when expression changes ([#1621](https://github.com/sveltejs/svelte/issues/1621))
- Encapsulate local styles inside global styles ([#1618](https://github.com/sveltejs/svelte/issues/1618))

## 2.9.9

- Fix attribute name regex ([#1623](https://github.com/sveltejs/svelte/pull/1623))

## 2.9.8

- Sanitize spread attributes in SSR — fixes vulnerability CVE-2018-6341 ([#1623](https://github.com/sveltejs/svelte/pull/1623))

## 2.9.7

- Allow `<input type=file bind:files>` ([#1608](https://github.com/sveltejs/svelte/issues/1608))
- Ensure child window exists before removing listener in `addResizeHandler` ([#1600](https://github.com/sveltejs/svelte/issues/1600))
- Handle transitions in `else` block ([#1589](https://github.com/sveltejs/svelte/issues/1589))

## 2.9.6

- Provide more useful error if SSR component attempts to render non-SSR component ([#1605](https://github.com/sveltejs/svelte/issues/1605))

## 2.9.5

- Null out refs to dynamic components ([#1596](https://github.com/sveltejs/svelte/issues/1596))

## 2.9.4

- Make identifier optional for `then` and `catch` blocks ([#1507](https://github.com/sveltejs/svelte/issues/1507))
- Group outros correctly ([#1575](https://github.com/sveltejs/svelte/issues/1575))

## 2.9.3

- Fix bug when an each block contains transitions but its else branch does not ([#1559](https://github.com/sveltejs/svelte/issues/1559))
- If an event handler throws an exception, don't block all future calls to that handler ([#1573](https://github.com/sveltejs/svelte/issues/1573))

## 2.9.2

- Fix conflict when using multiple if-else blocks, some of which use outros and some of which do not ([#1580](https://github.com/sveltejs/svelte/issues/1580))
- Fix some cases where `.innerHTML` was being used to create child elements when it shouldn't ([#1581](https://github.com/sveltejs/svelte/issues/1581))

## 2.9.1

- Use `template.content` instead of `template` where appropriate ([#1571](https://github.com/sveltejs/svelte/issues/1571))

## 2.9.0

- Play outro transitions on `<svelte:component>` if `nestedTransitions` is true ([#1568](https://github.com/sveltejs/svelte/issues/1568))
- Allow illegal identifiers to be component prop names, for e.g. spreading `data-foo` props ([#887](https://github.com/sveltejs/svelte/issues/887))
- Abort transition when node is detached ([#1561](https://github.com/sveltejs/svelte/issues/1561))
- Only include `transitionManager` when necessary ([#1514](https://github.com/sveltejs/svelte/issues/1514))

## 2.8.1

- Fix prefixed animation name replacement ([#1556](https://github.com/sveltejs/svelte/pull/1556))

## 2.8.0

- Correctly set store on nested components (to parent store, not root store) ([#1538](https://github.com/sveltejs/svelte/issues/1538))

## 2.7.2

- Prevent unnecessary remounts ([#1527](https://github.com/sveltejs/svelte/issues/1527))
- Allow `refs.*` as callee ([#1526](https://github.com/sveltejs/svelte/pull/1526))
- Handle empty lists when outroing ([#1532](https://github.com/sveltejs/svelte/issues/1532))

## 2.7.1

- Fix spread props with multiple dependencies ([#1515](https://github.com/sveltejs/svelte/issues/1515))

## 2.7.0

- Add `__svelte_meta` object to elements in dev mode, containing source info ([#1499](https://github.com/sveltejs/svelte/issues/1499))
- Fix `bind:online` in dev mode ([#1502](https://github.com/sveltejs/svelte/issues/1502))
- Update v1 warnings/errors ([#1508](https://github.com/sveltejs/svelte/pull/1508))
- Transform prefixed keyframes ([#1504](https://github.com/sveltejs/svelte/issues/1504))

## 2.6.6

- Fix nested transition bug ([#1497](https://github.com/sveltejs/svelte/issues/1497))

## 2.6.5

- Handle cases where only some `if` block branches have outros ([#1492](https://github.com/sveltejs/svelte/issues/1492))

## 2.6.4

- Web worker support ([#1487](https://github.com/sveltejs/svelte/issues/1487))
- Update dynamic component bindings when component changes ([#1489](https://github.com/sveltejs/svelte/issues/1489))

## 2.6.3

- Nested transitions respect `skipIntroByDefault` ([#1460](https://github.com/sveltejs/svelte/issues/1460))
- Always create outro for top-level block ([#1470](https://github.com/sveltejs/svelte/issues/1470))

## 2.6.2

- Fix spread+bindings on dynamic components ([#1433](https://github.com/sveltejs/svelte/issues/1433))
- Abort in-progress animations, if a new one starts ([#1458](https://github.com/sveltejs/svelte/issues/1458))
- Allow animations to be parameterised ([#1462](https://github.com/sveltejs/svelte/issues/1462))

## 2.6.1

- Absolutely position outroing animated nodes ([#1457](https://github.com/sveltejs/svelte/pull/1457))

## 2.6.0

- Add `animate` directive ([#1454](https://github.com/sveltejs/svelte/pull/1454))
- Add `skipIntroByDefault` compiler option and `intro: true` init option ([#1448](https://github.com/sveltejs/svelte/pull/1448))
- Add `nestedTransitions` compiler option ([#1451](https://github.com/sveltejs/svelte/pull/1451))
- Component outros, if `nestedTransitions` is true ([#1211](https://github.com/sveltejs/svelte/issues/1211))
- Allow transition functions to return a function, for inter-transition coordination ([#1453](https://github.com/sveltejs/svelte/pull/1453))
- Pass `1 - t` as second argument to transition functions ([#1452](https://github.com/sveltejs/svelte/pull/1452))

## 2.5.1

- Add new ARIA attributes ([#1436](https://github.com/sveltejs/svelte/pull/1436))
- Add `Promise` to whitelisted globals ([#1441](https://github.com/sveltejs/svelte/issues/1441))
- Allow spaces around reserved keyword attributes ([#1445](https://github.com/sveltejs/svelte/issues/1445))

## 2.5.0

- Support transitions in `await` blocks ([#956](https://github.com/sveltejs/svelte/issues/956))
- Abort outros if block is recreated ([#1425](https://github.com/sveltejs/svelte/issues/1425))
- Wait until transitions have completed before removing styles ([#648](https://github.com/sveltejs/svelte/issues/648))
- Support event shorthand on dynamic components ([#1427](https://github.com/sveltejs/svelte/pull/1427))
- Various codegen improvements ([#1419](https://github.com/sveltejs/svelte/pull/1419), [#1421](https://github.com/sveltejs/svelte/pull/1421), [#1422](https://github.com/sveltejs/svelte/pull/1422), [#1424](https://github.com/sveltejs/svelte/pull/1424))
- Correctly handle `await` blocks with no dynamic content ([#1417](https://github.com/sveltejs/svelte/issues/1417))
- Allow spread props on elements with static attribute tests ([#1429](https://github.com/sveltejs/svelte/pull/1429))

## 2.4.4

- Declare missing variable in Store ([#1415](https://github.com/sveltejs/svelte/issues/1415))
- ALways declare spread levels ([#1413](https://github.com/sveltejs/svelte/issues/1413))

## 2.4.3

- `ref` directives prevent HTMLified content ([#1407](https://github.com/sveltejs/svelte/issues/1407))
- Store computed properties update components immediately upon declaration ([#1327](https://github.com/sveltejs/svelte/issues/1327))

## 2.4.2

- Evaluate `each` key in child scope ([#1397](https://github.com/sveltejs/svelte/issues/1397))
- Prevent false negatives and positives when detecting cyclical computed store properties ([#1399](https://github.com/sveltejs/svelte/issues/1399))
- Only update dynamic component props ([#1394](https://github.com/sveltejs/svelte/issues/1394))

## 2.4.1

- Fix DOM event context ([#1390](https://github.com/sveltejs/svelte/issues/1390))

## 2.4.0

- Integrate CLI ([#1360](https://github.com/sveltejs/svelte/issues/1360))
- Allow arbitrary destructuring for each block items, with binding ([#1385](https://github.com/sveltejs/svelte/pull/1385))
- Each block keys can use arbitrary expressions ([#703](https://github.com/sveltejs/svelte/issues/703))
- `bind:offsetWidth`, `bind:offsetHeight`, `bind:clientWidth` and `bind:clientHeight` ([#984](https://github.com/sveltejs/svelte/issues/984))
- Leaner generated code for `each` blocks ([#1287](https://github.com/sveltejs/svelte/issues/1287))

## 2.3.0

- Allow computed properties to have entire state object as dependency ([#1303](https://github.com/sveltejs/svelte/issues/1303))
- Fix `stats` when `options.generate` is `false` ([#1368](https://github.com/sveltejs/svelte/issues/1368))
- Assign custom methods to custom elements ([#1369](https://github.com/sveltejs/svelte/issues/1369))
- Fix `this` value in custom event handlers ([#1297](https://github.com/sveltejs/svelte/issues/1297))
- Re-evaluate `each` values lazily ([#1286](https://github.com/sveltejs/svelte/issues/1286))
- Preserve outer context in `await` blocks ([#1251](https://github.com/sveltejs/svelte/issues/1251))

## 2.2.0

- Internal refactoring ([#1367](https://github.com/sveltejs/svelte/pull/1367))

## 2.1.1

- Report initial `changed` based on state, not expected props ([#1356](https://github.com/sveltejs/svelte/issues/1356))
- Set state to empty object, not null, on destroy ([#1354](https://github.com/sveltejs/svelte/issues/1354))
- Prevent stale state in component event handlers ([#1353](https://github.com/sveltejs/svelte/issues/1353))

## 2.1.0

- Allow shorthand imports ([#1038](https://github.com/sveltejs/svelte/issues/1038))
- Update spread props inside each blocks ([#1337](https://github.com/sveltejs/svelte/issues/1337))

## 2.0.0

_See [the blog post](https://svelte.dev/blog/version-2) for information on how to upgrade your apps_

- New template syntax ([#1318](https://github.com/sveltejs/svelte/issues/1318))
- Emit ES2015 code, not ES5 ([#1348](https://github.com/sveltejs/svelte/pull/1348))
- Add `onstate` and `onupdate` hooks, remove `component.observe` method ([#1197](https://github.com/sveltejs/svelte/issues/1197))
- Use destructuring syntax for computed properties ([#1069](https://github.com/sveltejs/svelte/issues/1069)
- Change signature of `svelte.compile` ([#1298](https://github.com/sveltejs/svelte/pull/1298))
- Remove `validate` and `Stylesheet` from public API ([#1348](https://github.com/sveltejs/svelte/pull/1348))
- Don't typecast numeric attributes ([#657](https://github.com/sveltejs/svelte/issues/657))
- Always compile with `Store` support, and cascading disabled ([#1348](https://github.com/sveltejs/svelte/pull/1348))
- Remove unused `hash` property from AST ([#1348](https://github.com/sveltejs/svelte/pull/1348))
- Rename `loc` property to `start` in warnings and errors ([#1348](https://github.com/sveltejs/svelte/pull/1348))

## 1.64.1

- Fix computed properties in SSR renderer ([#1349](https://github.com/sveltejs/svelte/issues/1349))

## 1.64.0

- Deprecate passing a string argument to `component.get` ([#1347](https://github.com/sveltejs/svelte/pull/1347))

## 1.63.1

- Allow `observe` method to be overwritten

## 1.63.0

- Add `onstate` and `onupdate` lifecycle hooks and deprecate `component.observe` ([#1197](https://github.com/sveltejs/svelte/issues/1197))
- Add `on` and `fire` to `Store`, deprecate `onchange` and `observe` ([#1344](https://github.com/sveltejs/svelte/pull/1344))
- Require computed properties to have destructured argument in v2 mode ([#1069](https://github.com/sveltejs/svelte/issues/1069))

## 1.62.0

- Add a `code` field to errors and warnings ([#474](https://github.com/sveltejs/svelte/issues/474))
- When using v2 syntax, do not use interpolation in non-root `<style>` tags ([#1339](https://github.com/sveltejs/svelte/issues/1339))

## 1.61.0

- Support v2 syntax with `parser: 'v2'` option ([#1318](https://github.com/sveltejs/svelte/issues/1318))

## 1.60.3

- Fix validation of `multiple` attributes on bound `<select>` elements ([#1331](https://github.com/sveltejs/svelte/issues/1331))

## 1.60.2

- Fix order of insertions for keyed each blocks with siblings ([#1306](https://github.com/sveltejs/svelte/issues/1306))
- Bail out of CSS DCE if element has spread attribute ([#1300](https://github.com/sveltejs/svelte/issues/1300))
- Allow `console` etc in component events ([#1278](https://github.com/sveltejs/svelte/issues/1278))
- Deconflict against inherited contexts ([#1275](https://github.com/sveltejs/svelte/issues/1275))
- Make CSS DCE case insensitive ([#1269](https://github.com/sveltejs/svelte/issues/1269))
- Error on dynamic `multiple` attribute for bound select ([#1270](https://github.com/sveltejs/svelte/issues/1270))
- Allow custom events on `<:Window>` ([#1268](https://github.com/sveltejs/svelte/issues/1268))

## 1.60.1

- Fix spread updates on dynamic components ([#1307](https://github.com/sveltejs/svelte/issues/1307))

## 1.60.0

- Spread properties ([#195](https://github.com/sveltejs/svelte/issues/195))
- `svelte.compile` returns an object with `{ js, css, ast }` properties, where `js` and `css` are `{ code, map }` objects ([#1298](https://github.com/sveltejs/svelte/pull/1298))
- Fixed broken compile errors when using Rollup ([#1296](https://github.com/sveltejs/svelte/pull/1296))

## 1.59.0

- Deprecate `teardown` in custom event handlers ([#531](https://github.com/sveltejs/svelte/issues/531))
- Allow static content in keyed `each` block ([#1291](https://github.com/sveltejs/svelte/issues/1291))
- Allow empty content in keyed `each` block ([#1295](https://github.com/sveltejs/svelte/issues/1295))
- Only delete applicable transitions ([#1290](https://github.com/sveltejs/svelte/issues/1290))

## 1.58.5

- Allow backtick string literals for `svg`, `tag`, and `props` properties ([#1284](https://github.com/sveltejs/svelte/issues/1284))
- Fix removal of transition styles under Firefox ([#1288](https://github.com/sveltejs/svelte/pull/1288))

## 1.58.4

- Fix initial state regression ([#1283](https://github.com/sveltejs/svelte/pull/1283))

## 1.58.3

- Actions run in the context of the component ([#1279](https://github.com/sveltejs/svelte/pull/1279))
- Set refs when mounting dynamic components ([#1280](https://github.com/sveltejs/svelte/pull/1280))

## 1.58.2

- (1.58.1 failed to publish)

## 1.58.1

- Actions ([#1247](https://github.com/sveltejs/svelte/pull/1247))
- Support `preserveComments` option in SSR mode ([#1265](https://github.com/sveltejs/svelte/issues/1265))
- Fix performance regression ([#1274](https://github.com/sveltejs/svelte/pull/1274))

## 1.58.0

- Fast row swapping ([#588](https://github.com/sveltejs/svelte/issues/588))
- Better error messages for invalid directives ([#1242](https://github.com/sveltejs/svelte/pull/1242))
- Fix local context variable bugs ([#1240](https://github.com/sveltejs/svelte/pull/1243), [#1254](https://github.com/sveltejs/svelte/pull/1254))
- Skip missing property warnings for computed/global properties in dev mode ([#1246](https://github.com/sveltejs/svelte/pull/1246))
- Add end position to warnings ([#1250](https://github.com/sveltejs/svelte/pull/1250))

## 1.57.4

- Deconflict context names ([#1229](https://github.com/sveltejs/svelte/issues/1229))
- Use `setAttribute` to set input types ([#1209](https://github.com/sveltejs/svelte/issues/1209))
- Scale transition duration correctly ([#1221](https://github.com/sveltejs/svelte/issues/1221))

## 1.57.3

- Fix scoped CSS on static child elements ([#1223](https://github.com/sveltejs/svelte/issues/1223))

## 1.57.2

- Fix scoped CSS on SVG elements ([#1224](https://github.com/sveltejs/svelte/issues/1224))

## 1.57.1

- Add each_value to contextProps ([#1206](https://github.com/sveltejs/svelte/issues/1206))

## 1.57.0

- Use classes (not attributes) for style encapsulation, and base36-encode hashes ([#1118](https://github.com/sveltejs/svelte/issues/1118))

## 1.56.4

- Allow `component` and `state` to be context names ([#1213](https://github.com/sveltejs/svelte/issues/1213))
- Don't remove `@supports` rules when `cascade: false` ([#1215](https://github.com/sveltejs/svelte/issues/1215))

## 1.56.3

- Top-level transitions work inside nested components ([#1188](https://github.com/sveltejs/svelte/issues/1188))
- Always use internal `_mount` method ([#1201](https://github.com/sveltejs/svelte/issues/1201))

## 1.56.2

- Null out `key` for children of keyed each blocks ([#1202](https://github.com/sveltejs/svelte/issues/1202))

## 1.56.1

- Fix if-in-each bug ([#1195](https://github.com/sveltejs/svelte/issues/1195))
- Cross-browser `scrollX`/`scrollY` support ([#1175](https://github.com/sveltejs/svelte/issues/1175))

## 1.56.0

- Internal refactor ([#1122](https://github.com/sveltejs/svelte/issues/1122))
- Use correct context for component events ([#1184](https://github.com/sveltejs/svelte/issues/1184))
- Allow observing `$foo` in dev mode ([#1181](https://github.com/sveltejs/svelte/issues/1181))
- Handle dynamic data in default slot ([#1144](https://github.com/sveltejs/svelte/issues/1144))

## 1.55.1

- Fix cancellation of store `onchange` handlers ([#1177](https://github.com/sveltejs/svelte/issues/1177))
- Write `["default"]` instead of `.default` in legacy mode ([#1166](https://github.com/sveltejs/svelte/issues/1166))
- Upgrade Acorn ([#1182](https://github.com/sveltejs/svelte/pull/1182))
- Don't warn about capitalisation if `options.name` begins with non-alphabetical character ([#1179](https://github.com/sveltejs/svelte/pull/1179))

## 1.55.0

- Add `immutable` compiler option for Svelte and runtime option for `Store` ([#1146](https://github.com/sveltejs/svelte/issues/1146))
- Fix component store bindings ([#1100](https://github.com/sveltejs/svelte/issues/1100))
- Fire `oncreate` when custom element is attached ([#1117](https://github.com/sveltejs/svelte/issues/1117))
- Downgrade empty blocks to a warning ([#1156](https://github.com/sveltejs/svelte/pull/1156))
- Error on unclosed comment ([#1156](https://github.com/sveltejs/svelte/pull/1156))

## 1.54.2

- Prevent `await` blocks using stale state ([#1131](https://github.com/sveltejs/svelte/issues/1131))
- Prevent erroneous missing data warnings for custom elements ([#1065](https://github.com/sveltejs/svelte/issues/1065))
- Remove empty selectors in prod mode ([#1138](https://github.com/sveltejs/svelte/issues/1138))
- Escape attribute values in SSR mode ([#1155](https://github.com/sveltejs/svelte/pull/1155))
- Remove `<noscript>` elements in DOM mode ([#1108](https://github.com/sveltejs/svelte/issues/1108))
- Allow hydration of non-root `<script>`/`<style>` tags ([#1163](https://github.com/sveltejs/svelte/pull/1163))
- Allow interpolation in non-root `<style>` tags ([#1163](https://github.com/sveltejs/svelte/pull/1163))

## 1.54.1

- Hoist destructured references ([#1139](https://github.com/sveltejs/svelte/issues/1139))
- Add `bind:volume` for media elements ([#1143](https://github.com/sveltejs/svelte/issues/1143))

## 1.54.0

- Run `oncreate` hooks depth-first, top-to-bottom ([#1135](https://github.com/sveltejs/svelte/issues/1135))
- Render boolean attributes correctly in SSR mode ([#1109](https://github.com/sveltejs/svelte/issues/1109))
- Add `feed` aria role to expected roles when doing a11y checks ([#1124](https://github.com/sveltejs/svelte/pull/1124))
- More complete fix for case sensitive attributes ([#1062](https://github.com/sveltejs/svelte/issues/1062))
- Handle CLRF line endings in await block comments ([#1132](https://github.com/sveltejs/svelte/issues/1132))

## 1.53.0

- Base scoping selectors on `<style>` contents alone ([#1091](https://github.com/sveltejs/svelte/issues/1091))

## 1.52.0

- Deconflict referenced globals ([#1079](https://github.com/sveltejs/svelte/issues/1079))
- Validate contents of `await` blocks ([#1061](https://github.com/sveltejs/svelte/issues/1061))
- Fire `oncreate` for components in `await` blocks ([#1061](https://github.com/sveltejs/svelte/issues/1061))
- Automatically fix attribute casing ([#1062](https://github.com/sveltejs/svelte/issues/1062))
- Fix escaping in `<script>` and `<style>` ([#1082](https://github.com/sveltejs/svelte/issues/1082))
- Error if invalid characters are used in computed properties, and allow any valid identifier in props ([#1083](https://github.com/sveltejs/svelte/issues/1083))
- Don't run a11y tests on components ([#1110](https://github.com/sveltejs/svelte/issues/1110))
- Respect `store` option in SSR mode ([#1107](https://github.com/sveltejs/svelte/issues/1107))

## 1.51.1

- Only escape <, > and & characters ([#1082](https://github.com/sveltejs/svelte/issues/1082))

## 1.51.0

- Lock `scroll` bindings ([#1071](https://github.com/sveltejs/svelte/issues/1071))
- Escape HTML entities when compiling to static HTML ([#1066](https://github.com/sveltejs/svelte/issues/1066))
- Apply a11y warnings to SVG `<a>` attributes with `xlink:href` ([#1008](https://github.com/sveltejs/svelte/issues/1008))

## 1.50.1

- Prevent main fragment being created twice in custom elements ([#1064](https://github.com/sveltejs/svelte/pull/1064))

## 1.50.0

- Detect unused/misplaced components ([#1039](https://github.com/sveltejs/svelte/issues/1039))
- Warn on unused event definitions/transitions ([#1051](https://github.com/sveltejs/svelte/issues/1051))
- Remove whitespace inside `<:Head>` ([#1026](https://github.com/sveltejs/svelte/issues/1026))
- Optimise `<title>` ([#1027](https://github.com/sveltejs/svelte/issues/1027))
- Add `bind: false` option to disable two-way binding ([#54](https://github.com/sveltejs/svelte/issues/54))

## 1.49.3

- Return `html` from SSR compiler `render().toString()` methods ([#1044](https://github.com/sveltejs/svelte/issues/1044))
- Correctly reinitialise dynamic components ([#1040](https://github.com/sveltejs/svelte/issues/1040))
- Allow `<option>` outside `<select>` ([#1022](https://github.com/sveltejs/svelte/issues/1022))
- Fix data references in await-block event handlers ([#1032](https://github.com/sveltejs/svelte/issues/1032))

## 1.49.2

- Add `store.umd.js` ([#967](https://github.com/sveltejs/svelte/issues/967))
- Warn on use of `this` inside computed properties ([#1033](https://github.com/sveltejs/svelte/pull/1033))

## 1.49.1

- Pass `store` to children in SSR mode ([#1029](https://github.com/sveltejs/svelte/pull/1029))

## 1.49.0

- Support `store` as a component property ([#1028](https://github.com/sveltejs/svelte/pull/1028))

## 1.48.0

- Added `<:Head>` component for injecting contents into document head ([#1013](https://github.com/sveltejs/svelte/issues/1013)))
- SSR `render(...)` method now returns a `{ html, css: { code, map }, head }` object ([#1013](https://github.com/sveltejs/svelte/issues/1013))
- SSR `renderCss(...)` method is deprecated ([#1013](https://github.com/sveltejs/svelte/issues/1013))
- Add a `preload` function to components ([#1015](https://github.com/sveltejs/svelte/issues/1015))
- Expose `this.root` on nested components ([#1023](https://github.com/sveltejs/svelte/pull/1023))

## 1.47.2

- Deconflict computed properties against arguments to `_recompute` ([#1012](https://github.com/sveltejs/svelte/issues/1012))
- Allow `await` blocks in slots ([#1018](https://github.com/sveltejs/svelte/issues/1018))
- Allow components without slots to have whitespace as only child ([#1007](https://github.com/sveltejs/svelte/issues/1007))
- Correctly set `toString` on `CompileError` ([#1016](https://github.com/sveltejs/svelte/pull/1016))

## 1.47.1

- Sanitize filenames in SSR mode ([#1005](https://github.com/sveltejs/svelte/issues/1005))

## 1.47.0

- Support dynamic `import(...)` inside `<script>` tags ([#1003](https://github.com/sveltejs/svelte/issues/1003))

## 1.46.1

- `await...then` shorthand ([#957](https://github.com/sveltejs/svelte/issues/957))
- Allow dynamic components inside elements ([#993](https://github.com/sveltejs/svelte/issues/993))
- Don't use `dataset` on SVG nodes ([#982](https://github.com/sveltejs/svelte/issues/982))
- Fix erroneous `<figcaption>` a11y warning ([#991](https://github.com/sveltejs/svelte/issues/991))
- Handle empty classes when pruning unused selectors ([#978](https://github.com/sveltejs/svelte/issues/978))
- Better trimming of SSR'd output ([#976](https://github.com/sveltejs/svelte/issues/976))
- Don't add `event` to `expectedProperties` ([#972](https://github.com/sveltejs/svelte/issues/972))
- Emit error on bad `set` arguments in dev mode ([#990](https://github.com/sveltejs/svelte/issues/990))

## 1.46.0

- Pass `filename` through to preprocessors ([#983](https://github.com/sveltejs/svelte/issues/983))

## 1.45.0

- Dynamic components ([#971](https://github.com/sveltejs/svelte/pull/971))

## 1.44.2

- Fix `await` blocks with siblings ([#974](https://github.com/sveltejs/svelte/issues/974))
- Fix `await` blocks inside `if` blocks ([#975](https://github.com/sveltejs/svelte/issues/975))

## 1.44.1

- Fix bidirectional transitions that reference state ([#962](https://github.com/sveltejs/svelte/issues/962))

## 1.44.0

- Add `svelte.preprocess` ([#181](https://github.com/sveltejs/svelte/issues/181), [#876](https://github.com/sveltejs/svelte/issues/876))
- Add `{{#await ...}}` blocks ([#654](https://github.com/sveltejs/svelte/issues/654))

## 1.43.1

- Fix parameterised transitions ([#962](https://github.com/sveltejs/svelte/issues/962))
- Prevent boolean attributes breaking estree-walker expectations ([#961](https://github.com/sveltejs/svelte/issues/961))
- Throw error on cyclical store computations ([#964](https://github.com/sveltejs/svelte/pull/964))

## 1.43.0

- Export `Store` class to manage global state ([#930](https://github.com/sveltejs/svelte/issues/930))
- Recognise `aria-current` ([#953](https://github.com/sveltejs/svelte/pull/953))
- Support SSR register options including `extensions` ([#939](https://github.com/sveltejs/svelte/issues/939))
- Friendlier error for illegal contexts ([#934](https://github.com/sveltejs/svelte/issues/934))
- Remove whitespace around `<:Window>` components ([#943](https://github.com/sveltejs/svelte/issues/943))

## 1.42.1

- Correctly append items inside a slotted `each` block ([#932](https://github.com/sveltejs/svelte/pull/932))
- Fix `<:Window bind:online/>` ([#936](https://github.com/sveltejs/svelte/issues/936))
- Attach globals to state upon initialisation ([#908](https://github.com/sveltejs/svelte/issues/908))

## 1.42.0

- Implement `indeterminate` binding for checkbox inputs ([#910](https://github.com/sveltejs/svelte/issues/910))
- Use `<option>` children as `value` attribute if none exists ([#928](https://github.com/sveltejs/svelte/issues/928))
- Allow quoted property names in default export and sub-properties ([#914](https://github.com/sveltejs/svelte/issues/914))
- Various improvements to generated code for bindings

## 1.41.4

- Handle self-destructive bindings ([#917](https://github.com/sveltejs/svelte/issues/917))
- Prevent `innerHTML` with `<option>` elements ([#915](https://github.com/sveltejs/svelte/issues/915))
- Use `dataset` unless `legacy` is true ([#858](https://github.com/sveltejs/svelte/issues/858))
- Add `prepare` script to facilitate installing from git ([#923](https://github.com/sveltejs/svelte/pull/923))

## 1.41.3

- Prevent argument name clashes ([#911](https://github.com/sveltejs/svelte/issues/911))
- Fix UMD factory arguments ([#918](https://github.com/sveltejs/svelte/pull/918))
- Don't attempt to set computed values ([#893](https://github.com/sveltejs/svelte/issues/893))
- Fix TypeScript build error ([#919](https://github.com/sveltejs/svelte/issues/919))

## 1.41.2

- Handle attribute selectors with no value ([#905](https://github.com/sveltejs/svelte/issues/905))
- Retain `async` keyword when extracting functions ([#904](https://github.com/sveltejs/svelte/issues/904))
- Shallow clone `data` on initialisation ([#891](https://github.com/sveltejs/svelte/pull/891))

## 1.41.1

- Fix updates of destructured each blocks ([#897](https://github.com/sveltejs/svelte/pull/897))
- Don't warn on `options.*` event handler callee ([#900](https://github.com/sveltejs/svelte/pull/900))

## 1.41.0

- `onwarn` and `onerror` receive default handlers as second arguments ([#883](https://github.com/sveltejs/svelte/pull/883))
- Recognise `muted` as boolean property on `<audio>` elements ([#886](https://github.com/sveltejs/svelte/pull/886))
- Array destructuring for `each` block contexts ([#889](https://github.com/sveltejs/svelte/pull/889))

## 1.40.2

- Ignore `@apply` and similar in CSS ([#871](https://github.com/sveltejs/svelte/issues/871))
- Properly escape CSS in custom elements ([#872](https://github.com/sveltejs/svelte/issues/872))

## 1.40.1

- Always use explicit closing tags with `innerHTML` ([#866](https://github.com/sveltejs/svelte/issues/866))
- Escape text in `textContent` and `innerHTML` expressions ([#868](https://github.com/sveltejs/svelte/issues/868))

## 1.40.0

- Short fragment method names ([#863](https://github.com/sveltejs/svelte/pull/863))
- Extract declarations out of default export ([#756](https://github.com/sveltejs/svelte/issues/756))

## 1.39.4

- Extract shared init logic ([#855](https://github.com/sveltejs/svelte/pull/855))
- Allow `console.*` calls in event handlers ([#782](https://github.com/sveltejs/svelte/issues/782))
- Marker comments in output ([#823](https://github.com/sveltejs/svelte/issues/823))
- Use `textContent` and `innerHTML` where appropriate ([#23](https://github.com/sveltejs/svelte/issues/23))
- Various improvements to generated code

## 1.39.3

- Allow `slot='...'` inside custom elements ([#827](https://github.com/sveltejs/svelte/issues/827))
- Disallow `slot='...'` inside if/each blocks ([#849](https://github.com/sveltejs/svelte/issues/849))
- Use correct parent node for slotted if blocks ([#850](https://github.com/sveltejs/svelte/issues/850))

## 1.39.2

- Escape CSS in shadow DOM ([#840](https://github.com/sveltejs/svelte/issues/840))
- Fix missing anchor bug inside SVG elements ([#843](https://github.com/sveltejs/svelte/issues/843))

## 1.39.1

- Always use anchors for slotted content ([#822](https://github.com/sveltejs/svelte/issues/822))
- Prevent ES6 in helpers ([#838](https://github.com/sveltejs/svelte/issues/838))
- Correctly determine whether to use `timeRangesToArray` ([#837](https://github.com/sveltejs/svelte/pull/837))

## 1.39.0

- Always attach fragment to shadow root ([#821](https://github.com/sveltejs/svelte/issues/821))
- Add `buffered`, `seekable`, `played` bindings to media elements ([#819](https://github.com/sveltejs/svelte/pull/819))
- Quote `class` properties in legacy mode ([#830](https://github.com/sveltejs/svelte/issues/830))
- Warn on missing `lang` attribute on `<html>` ([#828](https://github.com/sveltejs/svelte/pull/828))

## 1.38.0

- Compile-time a11y warnings ([#815](https://github.com/sveltejs/svelte/pull/815))
- Remove redundant input blowback guards ([#645](https://github.com/sveltejs/svelte/issues/645))
- Use component name in debugging messages ([#781](https://github.com/sveltejs/svelte/issues/781))

## 1.37.0

- Experimental support for compiling to custom elements ([#797](https://github.com/sveltejs/svelte/issues/797))

## 1.36.0

- Optimize `style` attributes where possible ([#455](https://github.com/sveltejs/svelte/issues/455))

## 1.35.0

- `set` and `get` continue to work until `destroy` is complete ([#788](https://github.com/sveltejs/svelte/issues/788))
- Observers of unchanged bound values don't fire incorrectly ([#804](https://github.com/sveltejs/svelte/issues/804))
- Nested components with slotted content render correctly in SSR mode ([#801](https://github.com/sveltejs/svelte/issues/801))
- More efficient rendering of raw and slotted content ([#637](https://github.com/sveltejs/svelte/issues/637))
- Handle unquoted attributes in attribute selectors ([#798](https://github.com/sveltejs/svelte/issues/798))

## 1.34.0

- Support nested `<slot>` elements ([#790](https://github.com/sveltejs/svelte/issues/790))
- Attach `options` to instance ([#550](https://github.com/sveltejs/svelte/issues/550), [#777](https://github.com/sveltejs/svelte/issues/777))
- Error if transitions are applied to component ([#791](https://github.com/sveltejs/svelte/issues/791))
- Handle CSS variables in `<style>` tag ([#757](https://github.com/sveltejs/svelte/issues/757))

## 1.33.0

- Replace `{{yield}}` with `<slot>` — adds fallback content named slots, and `options.slots` ([#763](https://github.com/sveltejs/svelte/issues/763))

## 1.32.0

- Allow `anchor` initialisation option, alongside `target` ([#784](https://github.com/sveltejs/svelte/issues/784))
- Remove leading CSS selectors safely ([#783](https://github.com/sveltejs/svelte/issues/783))

## 1.31.0

- Add `legacy` compile option, which adds IE9 compatibility ([#773](https://github.com/sveltejs/svelte/issues/773))

## 1.30.0

- Update all component bindings simultaneously ([#760](https://github.com/sveltejs/svelte/issues/760))
- Fix `@keyframes` atrules with `from` and `to` selectors ([#774](https://github.com/sveltejs/svelte/issues/774))

## 1.29.3

- Only recompute tag and attribute values if they could have changed ([#768](https://github.com/sveltejs/svelte/issues/768))
- Fix CSS scoping with multiple levels of descendant selectors ([#767](https://github.com/sveltejs/svelte/issues/767))

## 1.29.2

- Preserve space before non-parenthesized media query expression ([#759](https://github.com/sveltejs/svelte/issues/759))
- Call `create()` on new iterations of static each blocks ([#762](https://github.com/sveltejs/svelte/issues/762))
- Use `change` events as well as `input` events to bind range inputs ([#740](https://github.com/sveltejs/svelte/issues/740))

## 1.29.1

- Replace `set` and `destroy` with `noop` when component is destroyed ([#744](https://github.com/sveltejs/svelte/issues/744))

## 1.29.0

- Add static `setup` method ([#578](https://github.com/sveltejs/svelte/issues/578))
- Hoist if block selectors ([#751](https://github.com/sveltejs/svelte/pull/751))
- More sigil escaping fixes ([#750](https://github.com/sveltejs/svelte/pull/750))

## 1.28.1

- Fix unescaping of special words in SSR mode ([#741](https://github.com/sveltejs/svelte/issues/741))

## 1.28.0

- Support `ref:foo` as a CSS selector ([#693](https://github.com/sveltejs/svelte/issues/693))
- Prevent magic-string bugs by only minifying CSS combinators if `cascade: false` ([#743](https://github.com/sveltejs/svelte/issues/743))
- Don't throw an error if component is destroyed twice ([#643](https://github.com/sveltejs/svelte/issues/643))

## 1.27.0

- Minify CSS and remove unused styles ([#697](https://github.com/sveltejs/svelte/issues/697))
- Optimize ternary expressions when excluding unused CSS ([#696](https://github.com/sveltejs/svelte/issues/696))
- Clear refs after `ondestroy` callbacks fire ([#706](https://github.com/sveltejs/svelte/issues/706))
- Prevent certain forms of component binding blowback ([#721](https://github.com/sveltejs/svelte/issues/721))
- Use helper to encapsulate styles ([#375](https://github.com/sveltejs/svelte/issues/375))
- Event propagation shorthand — `on:foo` equals `on:foo='fire("foo", event)` ([#638](https://github.com/sveltejs/svelte/issues/638))
- Allow `refs.*` in event handlers, and validate them ([#686](https://github.com/sveltejs/svelte/issues/686))

## 1.26.2

- Unescape `#` characters ([#722](https://github.com/sveltejs/svelte/issues/722))

## 1.26.1

- Fix select binding regression ([#724](https://github.com/sveltejs/svelte/issues/724))

## 1.26.0

- Enforce correct order of operations when initialising ([#708](https://github.com/sveltejs/svelte/issues/708) and [#714](https://github.com/sveltejs/svelte/issues/714))
- Ensure data is up-to-date when re-rendering yield block ([#711](https://github.com/sveltejs/svelte/issues/711))
- Fix unescaping of strings, preserve at-rules in CSS ([#712](https://github.com/sveltejs/svelte/issues/712))
- Preserve whitespace at end of each blocks ([#713](https://github.com/sveltejs/svelte/issues/713))

## 1.25.1

- Better CSS sourcemaps ([#716](https://github.com/sveltejs/svelte/pull/716))

## 1.25.0

- Fix hoisted event handlers ([#699](https://github.com/sveltejs/svelte/issues/699))
- Fire `intro.start` and `outro.start` events ([#702](https://github.com/sveltejs/svelte/issues/702))
- Preserve order of components in keyed each blocks ([#700](https://github.com/sveltejs/svelte/issues/700))
- Add `cssMap` property to compiler output ([#698](https://github.com/sveltejs/svelte/pull/698/))

## 1.24.0

- Deconflict names with imports in SSR compiler ([#655](https://github.com/sveltejs/svelte/issues/655))
- Improved transition performance ([#670](https://github.com/sveltejs/svelte/pull/670))
- Run transitions on initial render ([#651](https://github.com/sveltejs/svelte/issues/651))
- Add dev mode warning if `hydrate` is true but `hydratable` was false ([#664](https://github.com/sveltejs/svelte/issues/664))
- Manipulate sourcemap to make missing loop values obvious ([#683](https://github.com/sveltejs/svelte/pull/683))
- Only add CSS scoping attributes where necessary ([#679](https://github.com/sveltejs/svelte/issues/679))
- Warn on unused CSS selectors ([#678](https://github.com/sveltejs/svelte/issues/678))
- Fix `<select>` binding in loop ([#685](https://github.com/sveltejs/svelte/issues/685))
- Prevent bindings from calling `oncreate` functions prematurely ([#694](https://github.com/sveltejs/svelte/pull/694))
- Simpler codegen ([#673](https://github.com/sveltejs/svelte/pull/673))

## 1.23.4

- Don't recreate if blocks incorrectly ([#669](https://github.com/sveltejs/svelte/pull/669))

## 1.23.3

- Pass parameters to `get_block` ([#667](https://github.com/sveltejs/svelte/issues/667))

## 1.23.2

- Fix if blocks being recreated on update ([#665](https://github.com/sveltejs/svelte/issues/665))

## 1.23.1

- Fix each-else blocks that are empty on initial render ([#662](https://github.com/sveltejs/svelte/issues/662))

## 1.23.0

- Hydration ([#649](https://github.com/sveltejs/svelte/pull/649))
- Correctly transform CSS selectors with pseudo-elements ([#658](https://github.com/sveltejs/svelte/issues/658))

## 1.22.5

- Fix nested component unmounting bug ([#643](https://github.com/sveltejs/svelte/issues/643))

## 1.22.4

- Include `ast` in `svelte.compile` return value ([#632](https://github.com/sveltejs/svelte/issues/632))
- Set initial value of `<select>` binding, if unspecified ([#639](https://github.com/sveltejs/svelte/issues/639))
- Mark indirect dependencies of `<select>` bindings (i.e. the dependencies of their `<option>` values) ([#639](https://github.com/sveltejs/svelte/issues/639))

## 1.22.3

- Fix nested component unmounting bug ([#625](https://github.com/sveltejs/svelte/issues/625))
- Allow components to have computed member expression bindings ([#624](https://github.com/sveltejs/svelte/issues/624))
- Handle empty `<style>` tags ([#634](https://github.com/sveltejs/svelte/issues/634))
- Warn on missing component ([#623](https://github.com/sveltejs/svelte/issues/623))
- Allow dynamic `type` attribute for unbound inputs ([#620](https://github.com/sveltejs/svelte/issues/620))
- Rename `addEventListener` and `removeEventListener` directives ([#621](https://github.com/sveltejs/svelte/issues/621))

## 1.22.2

- Escape template strings correctly in SSR output ([#616](https://github.com/sveltejs/svelte/issues/616))
- Prevent magic-string deprecation warning ([#617](https://github.com/sveltejs/svelte/pull/617))

## 1.22.1

- Sanitise event handler names ([#612](https://github.com/sveltejs/svelte/issues/612))

## 1.22.0

- Symmetry between `mount` and `unmount`. This is potentially a breaking change if your components import other components that were precompiled with an earlier version of Svelte ([#592](https://github.com/sveltejs/svelte/issues/592))
- Add `cascade` option, which prevents styles affecting child components if `false`, unless selectors are wrapped in `:global(...)` and keyframe declaration IDs are prefixed with `-global-`. This will become the default behaviour in v2 ([#583](https://github.com/sveltejs/svelte/issues/583))
- Support binding to computed member expressions ([#602](https://github.com/sveltejs/svelte/issues/602))
- Coerce empty string in `number`/`range` inputs to `undefined`, not `0` ([#584](https://github.com/sveltejs/svelte/issues/584))
- Fix insert location of DOM elements in each/if/nested component edge cases ([#610](https://github.com/sveltejs/svelte/issues/610))

## 1.21.0

- Always use `helpers` if referenced, not just for call expressions ([#575](https://github.com/sveltejs/svelte/issues/575))
- Fix parsing of `<textarea>` children ([#599](https://github.com/sveltejs/svelte/pull/599))
- Treat `<textarea>` value attributes and children as equivalent, and fail validation if both are present ([#599](https://github.com/sveltejs/svelte/pull/599))
- Fix `<textarea>` SSR ([#599](https://github.com/sveltejs/svelte/pull/599))
- Apply CSS transition styles immediately if transition has delay ([#574](https://github.com/sveltejs/svelte/issues/574))
- Ensure `transitionManager` is treeshakeable ([#593](https://github.com/sveltejs/svelte/issues/593))
- Fix for environments where `node.style.animation` is undefined ([#587](https://github.com/sveltejs/svelte/issues/587))
- Fix order of operations when dealing with `<select>` elements ([#590](https://github.com/sveltejs/svelte/issues/590))
- Downgrade 'invalid callee' to a warning ([#579](https://github.com/sveltejs/svelte/issues/579))
- Convert to TypeScript ([#573](https://github.com/sveltejs/svelte/pull/573))

## 1.20.2

- Fix destruction of compound if-blocks with outros ([#572](https://github.com/sveltejs/svelte/pull/572))

## 1.20.1

- Fix insertion order of `if` blocks and their anchors ([#569](https://github.com/sveltejs/svelte/issues/569))

## 1.20.0

- Faster, better updates of keyed each blocks ([#373](https://github.com/sveltejs/svelte/issues/373), [#543](https://github.com/sveltejs/svelte/issues/543))
- Use element IDs to robustly track dynamically injected `<style>` tags ([#554](https://github.com/sveltejs/svelte/issues/554))
- Abort outros before corresponding intros ([#546](https://github.com/sveltejs/svelte/issues/546))
- Generate less code for `if` blocks with `else` blocks ([#540](https://github.com/sveltejs/svelte/issues/540))
- Ensure `{{yield}}` block content is injected into the right place ([#561](https://github.com/sveltejs/svelte/issues/561))
- Simpler, more readable codegen code ([#559](https://github.com/sveltejs/svelte/pull/559))
- Validate transition directives ([#564](https://github.com/sveltejs/svelte/issues/564))
- Apply delays to bidirectional transitions ([#562](https://github.com/sveltejs/svelte/issues/562))
- Handle all valid HTML entities ([#565](https://github.com/sveltejs/svelte/pull/565))
- Fix outros on compound `if` blocks ([#565](https://github.com/sveltejs/svelte/pull/565))
- Validation for `<:Window>` tags ([#565](https://github.com/sveltejs/svelte/pull/565))
- Increased test coverage ([#565](https://github.com/sveltejs/svelte/pull/565))

## 1.19.1

- Export `generateKeyframes`, so that CSS transitions work

## 1.19.0

- Experimental support for transitions ([#7](https://github.com/sveltejs/svelte/issues/7))
- Use `querySelector(':checked')` instead of `selectedOptions` ([#539](https://github.com/sveltejs/svelte/issues/539))
- Stringify helpers before bundling them, to avoid renaming errors ([#538](https://github.com/sveltejs/svelte/issues/538))

## 1.18.2

- Parenthesize if-block conditions ([#532](https://github.com/sveltejs/svelte/issues/532))
- Fix parsing of parenthesized expressions ([#534](https://github.com/sveltejs/svelte/issues/534))
- Fix error on `bind:checked` that doesn't belong to a checkbox input ([#529](https://github.com/sveltejs/svelte/pull/529))

## 1.18.1

- Allow `destroy()` in event handlers ([#523](https://github.com/sveltejs/svelte/issues/523))
- Fix bug with `{{yield}}` blocks following elements ([#524](https://github.com/sveltejs/svelte/issues/524))

## 1.18.0

- Visit `<select>` attributes after children, to ensure options are in the right state ([#521](https://github.com/sveltejs/svelte/pull/521))
- Use sibling elements as anchors rather than creating comment nodes wherever possible ([#3](https://github.com/sveltejs/svelte/issues/3))

## 1.17.2

- Replace bad characters when creating variable names based on element names ([#516](https://github.com/sveltejs/svelte/issues/516))

## 1.17.1

- Fixes for static each-else and yield blocks ([#509](https://github.com/sveltejs/svelte/issues/509)), ([#514](https://github.com/sveltejs/svelte/issues/514))
- Code generation tweaks ([#504](https://github.com/sveltejs/svelte/issues/504)), ([#507](https://github.com/sveltejs/svelte/issues/507))

## 1.17.0

- Add `currentTime`, `duration` and `paused` bindings for media elements ([#406](https://github.com/sveltejs/svelte/issues/406))
- Don't treat helpers as dependencies ([#492](https://github.com/sveltejs/svelte/issues/492))
- Allow `<:Window>` event handlers to access component state ([#497](https://github.com/sveltejs/svelte/pull/497))
- Allow two-way binding to properties named 'component' ([#495](https://github.com/sveltejs/svelte/issues/495))
- Group checkbox bindings correctly, to avoid erroneously unchecking siblings ([#498](https://github.com/sveltejs/svelte/issues/498))
- Validate two-way bindings ([#494](https://github.com/sveltejs/svelte/pull/494))
- Allow dynamic each-block to have static else-block ([#501](https://github.com/sveltejs/svelte/pull/501))
- Initialise `<select>` value correctly ([#502](https://github.com/sveltejs/svelte/pull/502))

## 1.16.0

- Better code generation ([#489](https://github.com/sveltejs/svelte/pull/489)), ([#490](https://github.com/sveltejs/svelte/pull/490)), ([#491](https://github.com/sveltejs/svelte/pull/491))
- Prevent binding blowback on initial render ([#488](https://github.com/sveltejs/svelte/pull/488))

## 1.15.1

- Clone data before merging it with state ([#479](https://github.com/sveltejs/svelte/issues/479))
- Apply binding event handlers before user event handlers ([#486](https://github.com/sveltejs/svelte/issues/486))

## 1.15.0

- Dev mode — downgrade 'missing data' to a warning, and ignore whitelisted globals ([#475](https://github.com/sveltejs/svelte/issues/475))
- Fix `<select>` value binding when options are updated late ([#476](https://github.com/sveltejs/svelte/issues/476))
- Throw at compile time if event handler references invalid callee ([#473](https://github.com/sveltejs/svelte/pull/473))
- Check for helper function purity ([#473](https://github.com/sveltejs/svelte/pull/473))
- Validate `namespace` option ([#473](https://github.com/sveltejs/svelte/pull/473))

## 1.14.1

- Replace bad characters when creating variable names based on attributes ([#470](https://github.com/sveltejs/svelte/issues/470))

## 1.14.0

- Better guard against naming conflicts ([#465](https://github.com/sveltejs/svelte/issues/465))
- Better error if getters and setters are used with `methods` ([#425](https://github.com/sveltejs/svelte/issues/425))
- Don't create whitespace nodes inside elements that can't use them ([#189](https://github.com/sveltejs/svelte/issues/189))
- Collapse consecutive `if` statements with the same condition ([#450](https://github.com/sveltejs/svelte/issues/450))
- Window `scroll` bindings are bidirectional ([#404](https://github.com/sveltejs/svelte/issues/404))
- Add `bind:online` to window ([#404](https://github.com/sveltejs/svelte/issues/404))
- In dev mode, throw if read-only properties are set ([#404](https://github.com/sveltejs/svelte/issues/404))
- Prevent conflicts with component name ([#464](https://github.com/sveltejs/svelte/pull/464))
- Ensure event handler names are deconflicted ([#466](https://github.com/sveltejs/svelte/issues/466))

## 1.13.7

- Fix observers — `defer: true` now triggers callback after DOM is updated ([#441](https://github.com/sveltejs/svelte/issues/441))
- Handle empty `computed` property ([#452](https://github.com/sveltejs/svelte/issues/452))
- Correctly bind one-way `<select>` value attributes with objects ([#423](https://github.com/sveltejs/svelte/issues/423))
- Hoist event handlers inside each blocks, where possible ([#456](https://github.com/sveltejs/svelte/pull/456))
- Don't bind event handler callbacks ([#433](https://github.com/sveltejs/svelte/issues/433))
- Internal refactoring and neater code generation ([#453](https://github.com/sveltejs/svelte/pull/453))

## 1.13.6

- Use `assign` helper instead of `Object.assign` for better performance and legacy compatibility ([#431](https://github.com/sveltejs/svelte/issues/431))
- Improved code generation ([#419](https://github.com/sveltejs/svelte/issues/419)), ([#440](https://github.com/sveltejs/svelte/issues/440)), ([#442](https://github.com/sveltejs/svelte/issues/442))

## 1.13.5

- Read `range` and `number` input values as numbers ([#436](https://github.com/sveltejs/svelte/issues/436))
- Better error for `bind:value='{{foo}}'` ([#437](https://github.com/sveltejs/svelte/issues/437))

## 1.13.4

- Prevent unclosed `<script>` tag causing infinite loop ([#435](https://github.com/sveltejs/svelte/pull/435))

## 1.13.3

- Correctly handle `{{true}}`, `{{false}}` and `{{null}}` ([#424](https://github.com/sveltejs/svelte/issues/424))
- Update `<select>` value attributes correctly ([#423](https://github.com/sveltejs/svelte/issues/423))
- Bind custom event handler callbacks ([#428](https://github.com/sveltejs/svelte/issues/428))
- Disallow `import root` ([#430](https://github.com/sveltejs/svelte/pull/430))
- Prevent component bindings mutating the wrong object ([#432](https://github.com/sveltejs/svelte/pull/432))

## 1.13.2

- Fix deep component bindings ([#420](https://github.com/sveltejs/svelte/issues/420))
- Include `css` property in compiler output ([#409](https://github.com/sveltejs/svelte/issues/409))
- Treat functions as mutable objects when recomputing ([#413](https://github.com/sveltejs/svelte/issues/413)
- Include magic-string in bundle ([#410](https://github.com/sveltejs/svelte/issues/410))
- Disable unneeded Bublé transformations for slimmer output ([#411](https://github.com/sveltejs/svelte/pull/411))

## 1.13.1

- Prevent infinite loops with pathological component bindings ([#398](https://github.com/sveltejs/svelte/issues/398))
- More robust deconflicting ([#401](https://github.com/sveltejs/svelte/pull/401))

## 1.13.0

- Add `<:Window>` meta tag with event listeners, and a handful of bindings ([#371](https://github.com/sveltejs/svelte/issues/371))
- Don't uncheck radios incorrectly ([#399](https://github.com/sveltejs/svelte/issues/399))

## 1.12.1

- Deconflict non-helper functions (`addCss` etc) ([#388](https://github.com/sveltejs/svelte/issues/388))
- Allow reserved words in tags, e.g. `{{class}}` ([#383](https://github.com/sveltejs/svelte/issues/383))

## 1.12.0

- Shorthand attributes — `<Widget :foo/>` is equivalent to `<Widget foo='{{foo}}'/>` ([#384](https://github.com/sveltejs/svelte/pull/384))
- Support `bind:group` for radio and checkbox inputs ([#311](https://github.com/sveltejs/svelte/issues/311), [#312](https://github.com/sveltejs/svelte/issues/312))
- Better sourcemap support for two-way bindings

## 1.11.4

- Dev mode warning for bad `component.observe` arguments ([#369](https://github.com/sveltejs/svelte/issues/369))
- Translate `component.on('teardown', ...)` to `component.on('destroy', ...)` and add dev warning ([#365](https://github.com/sveltejs/svelte/issues/365))
- Use shared prototype to save bytes ([#378](https://github.com/sveltejs/svelte/pull/378))

## 1.11.3

- Undo CSS behaviour change in 1.11.2 ([#372](https://github.com/sveltejs/svelte/issues/372))
- Pin version of css-tree ([#370](https://github.com/sveltejs/svelte/pull/370))

## 1.11.2

- Add component CSS to each document a component is rendered to ([#331](https://github.com/sveltejs/svelte/issues/331))

## 1.11.1

- Fix two-way binding for components inside `each` blocks ([#356](https://github.com/sveltejs/svelte/issues/356))

## 1.11.0

- Add `format: 'eval'` and `svelte.create`, to create components directly from source code ([#345](https://github.com/sveltejs/svelte/issues/345))
- Node 4 compatibility ([#109](https://github.com/sveltejs/svelte/issues/109))

## 1.10.3

- Prevent `'</script>'` string occurrence breaking pages ([#349](https://github.com/sveltejs/svelte/pull/349))
- Allow reference to whitelisted globals without properties ([#333](https://github.com/sveltejs/svelte/pull/333))
- Don't remove `&nbsp;` incorrectly ([#348](https://github.com/sveltejs/svelte/issues/348))
- `let` -> `var` in `addCss` block ([#351](https://github.com/sveltejs/svelte/pull/351))

## 1.10.2

- Accept any case for doctype declarations ([#336](https://github.com/sveltejs/svelte/issues/336))
- Allow non-top-level `<script>` and `<style>` tags to pass through without processing ([#335](https://github.com/sveltejs/svelte/issues/335))

## 1.10.1

- typecheck argument in \_set when in dev mode ([#342](https://github.com/sveltejs/svelte/issues/342))
- Prevent duplicate helpers in non-shared mode ([#337](https://github.com/sveltejs/svelte/issues/337))

## 1.10.0

- Component self-references with `<:Self/>` ([#51](https://github.com/sveltejs/svelte/issues/51))
- Two-way binding with `<select multiple>` ([#313](https://github.com/sveltejs/svelte/issues/313))

## 1.9.1

- Better error for malformed event handlers ([#220](https://github.com/sveltejs/svelte/issues/220))
- Allow function expressions in tags ([#269](https://github.com/sveltejs/svelte/issues/269))

## 1.9.0

- Add development warnings ([#13](https://github.com/sveltejs/svelte/issues/13)), ([#320](https://github.com/sveltejs/svelte/pull/320)), ([#177](https://github.com/sveltejs/svelte/issues/177)), ([#249](https://github.com/sveltejs/svelte/issues/249))
- Better error if parser encounters an unmatched closing tag ([#321](https://github.com/sveltejs/svelte/issues/321))

## 1.8.1

- Allow implicitly closed elements ([#318](https://github.com/sveltejs/svelte/pull/318))
- More informative error messages for unclosed elements/blocks ([#258](https://github.com/sveltejs/svelte/issues/258))
- Deprecate `onrender` and `onteardown` in favour of `oncreate` and `ondestroy` ([#40](https://github.com/sveltejs/svelte/issues/40))

## 1.8.0

- Prevent duplicate imports ([#308](https://github.com/sveltejs/svelte/issues/308))
- Use `input` events (not `change`) for all input elements other than `checkbox` and `radio`, and textareas ([#309](https://github.com/sveltejs/svelte/pull/309))
- Encapsulate keyframe declarations ([#245](https://github.com/sveltejs/svelte/issues/245))

## 1.7.1

- Deconflict imports and shared helpers ([#222](https://github.com/sveltejs/svelte/issues/222))
- Deconflict each-block contexts and reserved words ([#222](https://github.com/sveltejs/svelte/issues/222))
- Allow shorthand properties in expressions ([#296](https://github.com/sveltejs/svelte/issues/296))

## 1.7.0

- Include CSS AST in `svelte.parse` output ([#302](https://github.com/sveltejs/svelte/pull/302))
- Better handling of CSS parse errors ([#302](https://github.com/sveltejs/svelte/pull/302))
- Initialise `<select>` elements with two-way binding correctly ([#301](https://github.com/sveltejs/svelte/issues/301))
- Allow local context in component event handlers inside `each` blocks ([#290](https://github.com/sveltejs/svelte/issues/290))
- Fix two-way binding for components inside `each` blocks ([#290](https://github.com/sveltejs/svelte/issues/290))

## 1.6.11

- Initialise dynamic `<option>` value correctly ([#291](https://github.com/sveltejs/svelte/issues/291))

## 1.6.10

- Ensure `sources` and `sourcesContent` are populated in sourcemaps, even if none of the original code is used ([#295](https://github.com/sveltejs/svelte/pull/295))
- Add `outputFilename` option to populate `file` and `sources` sourcemap properties correctly ([#295](https://github.com/sveltejs/svelte/pull/295))

## 1.6.9

- Don't trigger bindings for torn-down components ([#277](https://github.com/sveltejs/svelte/issues/277))
- SSR: Handle two-way bindings ([#275](https://github.com/sveltejs/svelte/issues/275))
- Improve performance by checking data has changed before updates ([#279](https://github.com/sveltejs/svelte/pull/279))
- Parse CSS with css-tree to prevent transformation errors with unconventional styles ([#288](https://github.com/sveltejs/svelte/issues/288))

## 1.6.8

- Always trigger `onrender`, including when change initiator is a nested component ([#263](https://github.com/sveltejs/svelte/issues/263))
- Handle default function parameters in computations ([#274](https://github.com/sveltejs/svelte/issues/274))

## 1.6.7

- SSR: Fix apostrophes ([#267](https://github.com/sveltejs/svelte/issues/267))
- Add `xmlns` attributes to SVGs ([#262](https://github.com/sveltejs/svelte/pull/262))

## 1.6.6

- Omit text from comment anchors ([#247](https://github.com/sveltejs/svelte/issues/247))
- Handle `xlink` attributes ([#264](https://github.com/sveltejs/svelte/issues/264))

## 1.6.5

- Handle `<!doctype>` declarations ([#255](https://github.com/sveltejs/svelte/pull/255))

## 1.6.4

- Fix updates of yields inside each blocks ([20e1b05](https://github.com/sveltejs/svelte/commit/20e1b05c45dc9fcddfe2e7c5c9fc3109f0d45fa9))
- SSR: Handle attributes with values that begin with a number ([#248](https://github.com/sveltejs/svelte/issues/248))
- Handle multiline comments in CSS ([#252](https://github.com/sveltejs/svelte/issues/252))

## 1.6.3

- Fix `{{yield}}` bugs for components inside `if` and `each` blocks ([#230](https://github.com/sveltejs/svelte/issues/230), [#231](https://github.com/sveltejs/svelte/issues/231))
- Set attributes on `<svg>` elements correctly ([#233](https://github.com/sveltejs/svelte/issues/233))
- Add `svelte.VERSION` property to compiler

## 1.6.2

- Use helpers for `addEventListener`, `removeEventListener`, `setAttribute` ([#227](https://github.com/sveltejs/svelte/pull/227))
- Escape `sharedPath` ([#229](https://github.com/sveltejs/svelte/pull/229))
- Handle attributes with values that begin with a number ([#234](https://github.com/sveltejs/svelte/issues/234))
- Update dependencies

## 1.6.1

- SSR: Handle component directives at arbitrary positions ([#221](https://github.com/sveltejs/svelte/issues/221))
- Provide useful feedback on invalid void closing tag ([#224](https://github.com/sveltejs/svelte/issues/224))

## 1.6.0

- Replace `standalone: false` with `shared: true`, or `shared: 'custom/path/to/shared.js'` ([#218](https://github.com/sveltejs/svelte/issues/218))
- Include `shared.js` in package

## 1.5.0

- Implement `standalone: false` ([#9](https://github.com/sveltejs/svelte/issues/9))
- SSR: Handle component directives ([216](https://github.com/sveltejs/svelte/issues/216))

## 1.4.0

- Keyed `each` blocks ([#81](https://github.com/sveltejs/svelte/issues/81))

## 1.3.1

- Remove file extensions from AMD dependencies ([#144](https://github.com/sveltejs/svelte/issues/144))
- Throw if `options.name` is illegal ([#102](https://github.com/sveltejs/svelte/issues/102))

## 1.3.0

- SSR compiler: Support `format` option ([#196](https://github.com/sveltejs/svelte/issues/196))
- SSR compiler: Don't self-close 'normal' elements ([#200](https://github.com/sveltejs/svelte/issues/200))
- Remove leading spaces from scoped CSS ([#140](https://github.com/sveltejs/svelte/issues/140))
- Internal refactoring

## 1.2.5

- Allow whitelisted globals in templates ([#185](https://github.com/sveltejs/svelte/issues/185))
- Intercept parse errors with `options.onerror`

## 1.2.4

- SSR compiler: Implement `{{{triples}}}` ([#197](https://github.com/sveltejs/svelte/issues/197))
- SSR compiler: Escape HTML in tags ([#197](https://github.com/sveltejs/svelte/issues/197))

## 1.2.3

- Add support for `namespace` declaration for SVG (etc) components ([#147](https://github.com/sveltejs/svelte/issues/147))
- Throw error if methods or lifecycle hooks are arrow functions that use `this` or `arguments` ([#179](https://github.com/sveltejs/svelte/issues/179))
- Use `setAttribute()` for `list` attributes, to preserve link to `<datalist>` ([#178](https://github.com/sveltejs/svelte/issues/178))
- Throw error if default export is not an object literal ([#190](https://github.com/sveltejs/svelte/pull/190))
- Internal refactoring

## 1.2.2

- Omit directives in server-side rendering ([#163](https://github.com/sveltejs/svelte/issues/167))
- Handle comments in SSR ([#165](https://github.com/sveltejs/svelte/issues/165))
- Support calling methods of `event`/`this` in event handlers ([#162](https://github.com/sveltejs/svelte/issues/162))
- Remove `mount` from public API ([#150](https://github.com/sveltejs/svelte/issues/150))

## 1.2.1

- Server-side rendering is available as a compiler option (`generate: 'ssr'`) ([#159](https://github.com/sveltejs/svelte/pull/159))
- Allow call expressions where function is not in `helpers` ([#163](https://github.com/sveltejs/svelte/issues/163))

## 1.2.0

- Server-side rendering of HTML ([#148](https://github.com/sveltejs/svelte/pull/148)) and CSS ([#154](https://github.com/sveltejs/svelte/pull/154))

## 1.1.3

- Handle `xmlns` attributes correctly ([#142](https://github.com/sveltejs/svelte/issues/142))
- Error on duplicate `<style>`/`<script>` tags rather than failing silently ([#142](https://github.com/sveltejs/svelte/issues/142))
- Don't create whitespace text nodes inside SVG elements ([#142](https://github.com/sveltejs/svelte/issues/142))
- Require void elements to be lowercase, to eliminate confusion with components ([#137](https://github.com/sveltejs/svelte/issues/137))

## 1.1.2

- Deconflict variable names ([#88](https://github.com/sveltejs/svelte/issues/88), [#126](https://github.com/sveltejs/svelte/issues/126))

## 1.1.1

- Support multiple SVG elements in a component ([#130](https://github.com/sveltejs/svelte/issues/130))

## 1.1.0

- Separate fragment creation from `mount` ([#91](https://github.com/sveltejs/svelte/pull/91))
- Trigger `onrender` hook at correct time for nested components ([#103](https://github.com/sveltejs/svelte/pull/103))
- Fix keypath dynamic attributes in components ([#46](https://github.com/sveltejs/svelte/issues/46))
- Implement `{{yield}}` ([#112](https://github.com/sveltejs/svelte/pull/112))
- Optimise teardown ([#99](https://github.com/sveltejs/svelte/issues/99))
- Require computed properties to have at least one dependency ([#115](https://github.com/sveltejs/svelte/pull/115))
- Support `{{#each ...}}...{{else}}...{{/each}}` ([#90](https://github.com/sveltejs/svelte/issues/90))
- Triple mustaches ([#35](https://github.com/sveltejs/svelte/issues/35))

## 1.0.7

- Correctly escape HTML entities ([#85](https://github.com/sveltejs/svelte/issues/85))

## 1.0.6

- Generate useful sourcemaps ([#60](https://github.com/sveltejs/svelte/issues/60))

## 1.0.5

- Ensure compiler only generates ES5 code ([#75](https://github.com/sveltejs/svelte/issues/75))
- `get()` without arguments returns entire state object ([#73](https://github.com/sveltejs/svelte/issues/73))

## 1.0.4

- Handle empty attributes in elements and components ([#63](https://github.com/sveltejs/svelte/issues/63))
- Detach top-level text nodes inside departing each blocks ([#62](https://github.com/sveltejs/svelte/issues/62))

## 1.0.3

- Better generated code for `if` blocks, especially with `else`/`elseif` chains ([#28](https://github.com/sveltejs/svelte/pull/28))
- Trim unnecessary whitespace from `else`/`elseif` blocks ([#49](https://github.com/sveltejs/svelte/pull/49))
- Handle trailing comments in script tags ([#64](https://github.com/sveltejs/svelte/issues/64))

## 1.0.2

Set `style.cssText` rather than `style` ([#44](https://github.com/sveltejs/svelte/issues/44))

## 1.0.1

- Preserve SVG namespace inside each blocks
- Always use `setAttribute` with SVG elements

## 1.0.0

- Generate AMD, CJS, IIFE and UMD builds
- Correctly insert text nodes before anchors ([#31](https://github.com/sveltejs/svelte/pull/31))

## 0.3.0

- Fix bug where departing element would unset `ref` incorrectly ([#24](https://github.com/sveltejs/svelte/issues/24))
- Basic template validation ([#6](https://github.com/sveltejs/svelte/issues/6))
- Fire `onrender` hooks once component is in DOM ([#18](https://github.com/sveltejs/svelte/issues/18))
- Only detach nodes when necessary to do so ([#26](https://github.com/sveltejs/svelte/issues/26))

## 0.2.2

- On second thoughts, don't transpile build. Was only really for Uglify's benefit, which is daft

## 0.2.1

- Transpile build

## 0.2.0

- Only generate UMD build, for now
- Include dependencies in the build, treat as `devDependencies`
- Faster initial render
- Parent data overrides child defaults
- Remove top-level text nodes on teardown
- Handle `readUntil` errors in parser
- Basic `<select>` binding
- Handle missing data
- Prevent infinite set/observe loops
- Add `bind:foo` shorthand
- `else` and `elseif` blocks
- Hoist imports

## 0.1.1

- Support unquoted attributes
- Handle entities in attributes
- Inline nested components
- `fire` and `on` methods

## 0.1.0

<<<<<<< HEAD
- Breaking change – Svelte compiler now generates constructor functions rather than factories ([#2](https://github.com/sveltejs/svelte/issues/2))
=======
- Breaking change – Svelte compiler now generates constructor functions rather than factories ([#2](https://github.com/sveltejs/svelte/issues/2))
>>>>>>> 5902ccab
- SVG support

## 0.0.2

- First release capable of building TodoMVC

## 0.0.1

- Just squatting on the package name<|MERGE_RESOLUTION|>--- conflicted
+++ resolved
@@ -13,11 +13,7 @@
 - breaking: Minimum supported TypeScript version is now TypeScript 5 (it will likely work with lower versions, but we make no guarantees about that) ([#8488](https://github.com/sveltejs/svelte/pull/8488))
 - breaking: Remove `svelte/register` hook, CJS runtime version and CJS compiler output ([#8613](https://github.com/sveltejs/svelte/pull/8613))
 - breaking: Stricter types for `createEventDispatcher` (see PR for migration instructions) ([#7224](https://github.com/sveltejs/svelte/pull/7224))
-<<<<<<< HEAD
-- breaking: Stricter types for `Action` and `ActionReturn` (see PR for migration instructions) ([#7224](https://github.com/sveltejs/svelte/pull/7224))
-=======
 - breaking: Stricter types for `Action` and `ActionReturn` (see PR for migration instructions) ([#7442](https://github.com/sveltejs/svelte/pull/7442))
->>>>>>> 5902ccab
 - breaking: Stricter types for `onMount` - now throws a type error when returning a function asynchronously to catch potential mistakes around callback functions (see PR for migration instructions) ([#8136](https://github.com/sveltejs/svelte/pull/8136))
 - breaking: Overhaul and drastically improve creating custom elements with Svelte (see PR for list of changes and migration instructions) ([#8457](https://github.com/sveltejs/svelte/pull/8457))
 - breaking: Deprecate `SvelteComponentTyped` in favor of `SvelteComponent` ([#8512](https://github.com/sveltejs/svelte/pull/8512))
@@ -2649,11 +2645,7 @@
 
 ## 0.1.0
 
-<<<<<<< HEAD
 - Breaking change – Svelte compiler now generates constructor functions rather than factories ([#2](https://github.com/sveltejs/svelte/issues/2))
-=======
-- Breaking change – Svelte compiler now generates constructor functions rather than factories ([#2](https://github.com/sveltejs/svelte/issues/2))
->>>>>>> 5902ccab
 - SVG support
 
 ## 0.0.2
