--- conflicted
+++ resolved
@@ -20,23 +20,12 @@
 		onmousedown: () => $.set(count, $.get(count) + 1),
 		onmouseup,
 		onmouseenter: () => $.set(count, $.proxy(plusOne($.get(count)))),
-<<<<<<< HEAD
 		children: $.add_snippet_symbol(($$anchor, $$slotProps) => {
-			/* Init */
-			var text = $.space_frag($$anchor);
-
-			/* Update */
-			$.text_effect(text, () => `clicks: ${$.stringify($.get(count))}`);
-			return $.close($$anchor, text);
-		})
-=======
-		children: ($$anchor, $$slotProps) => {
 			var text = $.text($$anchor);
 
 			$.render_effect(() => $.set_text(text, `clicks: ${$.stringify($.get(count))}`));
 			$.append($$anchor, text);
-		}
->>>>>>> b87d57dc
+		})
 	});
 
 	$.append($$anchor, fragment);
