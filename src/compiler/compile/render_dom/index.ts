--- conflicted
+++ resolved
@@ -385,13 +385,11 @@
 
 				${set && `$$self.$set = ${set};`}
 
-<<<<<<< HEAD
 				${unsafe_set && component.compile_options.dev && `$$self.$unsafe_set = ${unsafe_set};`}
-=======
+
 				${capture_state && `$$self.$capture_state = ${capture_state};`}
 
 				${inject_state && `$$self.$inject_state = ${inject_state};`}
->>>>>>> e6862162
 
 				${injected.length && `let ${injected.join(', ')};`}
 
