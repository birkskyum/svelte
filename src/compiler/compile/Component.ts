import MagicString, { Bundle } from 'magic-string';
// @ts-ignore
import { walk, childKeys } from 'estree-walker';
import { getLocator } from 'locate-character';
import Stats from '../Stats';
import { globals, reserved } from '../utils/names';
import { namespaces, valid_namespaces } from '../utils/namespaces';
import create_module from './create_module';
import {
	create_scopes,
	extract_names,
	Scope,
	extract_identifiers,
} from './utils/scope';
import Stylesheet from './css/Stylesheet';
import { test } from '../config';
import Fragment from './nodes/Fragment';
import internal_exports from './internal_exports';
import { Node, Ast, CompileOptions, Var, Warning } from '../interfaces';
import error from '../utils/error';
import get_code_frame from '../utils/get_code_frame';
import flatten_reference from './utils/flatten_reference';
import is_reference from 'is-reference';
import TemplateScope from './nodes/shared/TemplateScope';
import fuzzymatch from '../utils/fuzzymatch';
import { remove_indentation, add_indentation } from '../utils/indentation';
import get_object from './utils/get_object';
import unwrap_parens from './utils/unwrap_parens';
import Slot from './nodes/Slot';
import { Node as ESTreeNode } from 'estree';
import add_to_set from './utils/add_to_set';
import check_graph_for_cycles from './utils/check_graph_for_cycles';

interface ComponentOptions {
	namespace?: string;
	tag?: string;
	immutable?: boolean;
	accessors?: boolean;
	preserveWhitespace?: boolean;
}

// We need to tell estree-walker that it should always
// look for an `else` block, otherwise it might get
// the wrong idea about the shape of each/if blocks
childKeys.EachBlock = childKeys.IfBlock = ['children', 'else'];
childKeys.Attribute = ['value'];
childKeys.ExportNamedDeclaration = ['declaration', 'specifiers'];

function remove_node(
	code: MagicString,
	start: number,
	end: number,
	body: Node,
	node: Node
) {
	const i = body.indexOf(node);
	if (i === -1) throw new Error('node not in list');

	let a;
	let b;

	if (body.length === 1) {
		// remove everything, leave {}
		a = start;
		b = end;
	} else if (i === 0) {
		// remove everything before second node, including comments
		a = start;
		while (/\s/.test(code.original[a])) a += 1;

		b = body[i].end;
		while (/[\s,]/.test(code.original[b])) b += 1;
	} else {
		// remove the end of the previous node to the end of this one
		a = body[i - 1].end;
		b = node.end;
	}

	code.remove(a, b);
	return;
}

export default class Component {
	stats: Stats;
	warnings: Warning[];
	ignores: Set<string>;
	ignore_stack: Array<Set<string>> = [];

	ast: Ast;
	source: string;
	code: MagicString;
	name: string;
	compile_options: CompileOptions;
	fragment: Fragment;
	module_scope: Scope;
	instance_scope: Scope;
	instance_scope_map: WeakMap<Node, Scope>;

	component_options: ComponentOptions;
	namespace: string;
	tag: string;
	accessors: boolean;

	vars: Var[] = [];
	var_lookup: Map<string, Var> = new Map();

	imports: Node[] = [];
	module_javascript: string;
	javascript: string;

	hoistable_nodes: Set<Node> = new Set();
	node_for_declaration: Map<string, Node> = new Map();
	partly_hoisted: string[] = [];
	fully_hoisted: string[] = [];
	reactive_declarations: Array<{
		assignees: Set<string>;
		dependencies: Set<string>;
		node: Node;
		declaration: Node;
	}> = [];
	reactive_declaration_nodes: Set<Node> = new Set();
	has_reactive_assignments = false;
	injected_reactive_declaration_vars: Set<string> = new Set();
	helpers: Map<string, string> = new Map();
	globals: Map<string, string> = new Map();

	indirect_dependencies: Map<string, Set<string>> = new Map();

	file: string;
	locate: (c: number) => { line: number; column: number };

	// TODO this does the same as component.locate! remove one or the other
	locator: (
		search: number,
		startIndex?: number
	) => {
		line: number;
		column: number;
	};

	stylesheet: Stylesheet;

	aliases: Map<string, string> = new Map();
	used_names: Set<string> = new Set();
	globally_used_names: Set<string> = new Set();

	slots: Map<string, Slot> = new Map();
	slot_outlets: Set<string> = new Set();

	constructor(
		ast: Ast,
		source: string,
		name: string,
		compile_options: CompileOptions,
		stats: Stats,
		warnings: Warning[]
	) {
		this.name = name;

		this.stats = stats;
		this.warnings = warnings;
		this.ast = ast;
		this.source = source;
		this.compile_options = compile_options;

		this.file =
			compile_options.filename &&
			// eslint-disable-next-line no-useless-escape
			(typeof process !== 'undefined'
				? compile_options.filename
						.replace(process.cwd(), '')
						.replace(/^[\/\\]/, '')
				: compile_options.filename);
		this.locate = getLocator(this.source);

		this.code = new MagicString(source);

		// styles
		this.stylesheet = new Stylesheet(
			source,
			ast,
			compile_options.filename,
			compile_options.dev
		);
		this.stylesheet.validate(this);

		this.component_options = process_component_options(
			this,
			this.ast.html.children
		);
		this.namespace =
			namespaces[this.component_options.namespace] ||
			this.component_options.namespace;

		if (compile_options.customElement) {
			if (
				this.component_options.tag === undefined &&
				compile_options.tag === undefined
			) {
				const svelteOptions = ast.html.children.find(
					child => child.name === 'svelte:options'
				) || { start: 0, end: 0 };
				this.warn(svelteOptions, {
					code: 'custom-element-no-tag',
					message: `No custom element 'tag' option was specified. To automatically register a custom element, specify a name with a hyphen in it, e.g. <svelte:options tag="my-thing"/>. To hide this warning, use <svelte:options tag={null}/>`,
				});
			}
			this.tag = this.component_options.tag || compile_options.tag;
		} else {
			this.tag = this.name;
		}

		this.walk_module_js();
		this.walk_instance_js_pre_template();

		this.fragment = new Fragment(this, ast.html);
		this.name = this.get_unique_name(name);

		this.walk_instance_js_post_template();

		if (!compile_options.customElement) this.stylesheet.reify();

		this.stylesheet.warn_on_unused_selectors(this);
	}

	add_var(variable: Var) {
		this.vars.push(variable);
		this.var_lookup.set(variable.name, variable);
	}

	add_reference(name: string) {
		const variable = this.var_lookup.get(name);

		if (variable) {
			variable.referenced = true;
		} else if (name === '$$props') {
			this.add_var({
				name,
				injected: true,
				referenced: true,
			});
		} else if (name[0] === '$') {
			this.add_var({
				name,
				injected: true,
				referenced: true,
				mutated: true,
				writable: true,
			});

			const subscribable_name = name.slice(1);
			this.add_reference(subscribable_name);

			const variable = this.var_lookup.get(subscribable_name);
			if (variable) variable.subscribable = true;
		} else {
			this.used_names.add(name);
		}
	}

	add_sourcemap_locations(node: Node) {
		walk(node, {
			enter: (node: Node) => {
				this.code.addSourcemapLocation(node.start);
				this.code.addSourcemapLocation(node.end);
			},
		});
	}

	alias(name: string) {
		if (!this.aliases.has(name)) {
			this.aliases.set(name, this.get_unique_name(name));
		}

		return this.aliases.get(name);
	}

	helper(name: string) {
		const alias = this.alias(name);
		this.helpers.set(name, alias);
		return alias;
	}

	global(name: string) {
		const alias = this.alias(name);
		this.globals.set(name, alias);
		return alias;
	}

	generate(result: string) {
		let js = null;
		let css = null;

		if (result) {
			const { compile_options, name } = this;
			const { format = 'esm' } = compile_options;

			const banner = `/* ${
				this.file ? `${this.file} ` : ``
			}generated by Svelte v${'__VERSION__'} */`;

			result = result
				.replace(/__svelte:self__/g, this.name)
				.replace(
					compile_options.generate === 'ssr'
						? /(@+|#+)(\w*(?:-\w*)?)/g
						: /(@+)(\w*(?:-\w*)?)/g,
					(_match: string, sigil: string, name: string) => {
						if (sigil === '@') {
							if (name[0] === '_') {
								return this.global(name.slice(1));
							}

							if (!internal_exports.has(name)) {
								throw new Error(
									`compiler error: this shouldn't happen! generated code is trying to use inexistent internal '${name}'`
								);
							}

							if (compile_options.dev) {
								if (internal_exports.has(`${name}_dev`)) name = `${name}_dev`;
								else if (internal_exports.has(`${name}Dev`))
									name = `${name}Dev`;
							}

							return this.helper(name);
						}

						return sigil.slice(1) + name;
					}
				);

			const referenced_globals = Array.from(
				this.globals,
				([name, alias]) => name !== alias && { name, alias }
			).filter(Boolean);
			if (referenced_globals.length) {
				this.helper('globals');
			}
			const imported_helpers = Array.from(this.helpers, ([name, alias]) => ({
				name,
				alias,
			}));

			const module = create_module(
				result,
				format,
				name,
				banner,
				compile_options.sveltePath,
				imported_helpers,
				referenced_globals,
				this.imports,
				this.vars
					.filter(variable => variable.module && variable.export_name)
					.map(variable => ({
						name: variable.name,
						as: variable.export_name,
					})),
				this.source
			);

			const parts = module.split('✂]');
			const final_chunk = parts.pop();

			const compiled = new Bundle({ separator: '' });

			function add_string(str: string) {
				compiled.addSource({
					content: new MagicString(str),
				});
			}

			const { filename } = compile_options;

			// special case — the source file doesn't actually get used anywhere. we need
			// to add an empty file to populate map.sources and map.sourcesContent
			if (!parts.length) {
				compiled.addSource({
					filename,
					content: new MagicString(this.source).remove(0, this.source.length),
				});
			}

			const pattern = /\[✂(\d+)-(\d+)$/;

			parts.forEach((str: string) => {
				const chunk = str.replace(pattern, '');
				if (chunk) add_string(chunk);

				const match = pattern.exec(str);

				const snippet = this.code.snip(+match[1], +match[2]);

				compiled.addSource({
					filename,
					content: snippet,
				});
			});

			add_string(final_chunk);

			css = compile_options.customElement
				? { code: null, map: null }
				: this.stylesheet.render(compile_options.cssOutputFilename, true);

			js = {
				code: compiled.toString(),
				map: compiled.generateMap({
					includeContent: true,
					file: compile_options.outputFilename,
				}),
			};
		}

		return {
			js,
			css,
			ast: this.ast,
			warnings: this.warnings,
			vars: this.vars
				.filter(v => !v.global && !v.internal)
				.map(v => ({
					name: v.name,
					export_name: v.export_name || null,
					injected: v.injected || false,
					module: v.module || false,
					mutated: v.mutated || false,
					reassigned: v.reassigned || false,
					referenced: v.referenced || false,
					writable: v.writable || false,
				})),
			stats: this.stats.render(),
		};
	}

	get_unique_name(name: string) {
		if (test) name = `${name}$`;
		let alias = name;
		for (
			let i = 1;
			reserved.has(alias) ||
			this.var_lookup.has(alias) ||
			this.used_names.has(alias) ||
			this.globally_used_names.has(alias);
			alias = `${name}_${i++}`
		);
		this.used_names.add(alias);
		return alias;
	}

	get_unique_name_maker() {
		const local_used_names = new Set();

		function add(name: string) {
			local_used_names.add(name);
		}

		reserved.forEach(add);
		internal_exports.forEach(add);
		this.var_lookup.forEach((_value, key) => add(key));

		return (name: string) => {
			if (test) name = `${name}$`;
			let alias = name;
			for (
				let i = 1;
				this.used_names.has(alias) || local_used_names.has(alias);
				alias = `${name}_${i++}`
			);
			local_used_names.add(alias);
			this.globally_used_names.add(alias);
			return alias;
		};
	}

	error(
		pos: {
			start: number;
			end: number;
		},
		e: {
			code: string;
			message: string;
		}
	) {
		error(e.message, {
			name: 'ValidationError',
			code: e.code,
			source: this.source,
			start: pos.start,
			end: pos.end,
			filename: this.compile_options.filename,
		});
	}

	warn(
		pos: {
			start: number;
			end: number;
		},
		warning: {
			code: string;
			message: string;
		}
	) {
		if (this.ignores && this.ignores.has(warning.code)) {
			return;
		}

		if (!this.locator) {
			this.locator = getLocator(this.source, { offsetLine: 1 });
		}

		const start = this.locator(pos.start);
		const end = this.locator(pos.end);

		const frame = get_code_frame(this.source, start.line - 1, start.column);

		this.warnings.push({
			code: warning.code,
			message: warning.message,
			frame,
			start,
			end,
			pos: pos.start,
			filename: this.compile_options.filename,
			toString: () =>
				`${warning.message} (${start.line + 1}:${start.column})\n${frame}`,
		});
	}

	extract_imports(content) {
		const { code } = this;

		content.body.forEach(node => {
			if (node.type === 'ImportDeclaration') {
				// imports need to be hoisted out of the IIFE
				remove_node(code, content.start, content.end, content.body, node);
				this.imports.push(node);
			}
		});
	}

	extract_exports(content) {
		const { code } = this;

		content.body.forEach(node => {
			if (node.type === 'ExportDefaultDeclaration') {
				this.error(node, {
					code: `default-export`,
					message: `A component cannot have a default export`,
				});
			}

			if (node.type === 'ExportNamedDeclaration') {
				if (node.source) {
					this.error(node, {
						code: `not-implemented`,
						message: `A component currently cannot have an export ... from`,
					});
				}
				if (node.declaration) {
					if (node.declaration.type === 'VariableDeclaration') {
						node.declaration.declarations.forEach(declarator => {
							extract_names(declarator.id).forEach(name => {
								const variable = this.var_lookup.get(name);
								variable.export_name = name;
							});
						});
					} else {
						const { name } = node.declaration.id;

						const variable = this.var_lookup.get(name);
						variable.export_name = name;
					}

					code.remove(node.start, node.declaration.start);
				} else {
					remove_node(code, content.start, content.end, content.body, node);
					node.specifiers.forEach(specifier => {
						const variable = this.var_lookup.get(specifier.local.name);

						if (variable) {
							variable.export_name = specifier.exported.name;
						} else {
							// TODO what happens with `export { Math }` or some other global?
						}
					});
				}
			}
		});
	}

	extract_javascript(script) {
		const nodes_to_include = script.content.body.filter(node => {
			if (this.hoistable_nodes.has(node)) return false;
			if (this.reactive_declaration_nodes.has(node)) return false;
			if (node.type === 'ImportDeclaration') return false;
			if (node.type === 'ExportDeclaration' && node.specifiers.length > 0)
				return false;
			return true;
		});

		if (nodes_to_include.length === 0) return null;

		let a = script.content.start;
		while (/\s/.test(this.source[a])) a += 1;

		let b = a;

		let result = '';

		script.content.body.forEach(node => {
			if (
				this.hoistable_nodes.has(node) ||
				this.reactive_declaration_nodes.has(node)
			) {
				if (a !== b) result += `[✂${a}-${b}✂]`;
				a = node.end;
			}

			b = node.end;
		});

		// while (/\s/.test(this.source[a - 1])) a -= 1;

		b = script.content.end;
		while (/\s/.test(this.source[b - 1])) b -= 1;

		if (a < b) result += `[✂${a}-${b}✂]`;

		return result || null;
	}

	walk_module_js() {
		const component = this;
		const script = this.ast.module;
		if (!script) return;

		walk(script.content, {
			enter(node) {
				if (node.type === 'LabeledStatement' && node.label.name === '$') {
					component.warn(node, {
						code: 'module-script-reactive-declaration',
						message: '$: has no effect in a module script',
					});
				}
			},
		});

		this.add_sourcemap_locations(script.content);

		const { scope, globals } = create_scopes(script.content);
		this.module_scope = scope;

		scope.declarations.forEach((node, name) => {
			if (name[0] === '$') {
				this.error(node, {
					code: 'illegal-declaration',
					message: `The $ prefix is reserved, and cannot be used for variable and import names`,
				});
			}

			this.add_var({
				name,
				module: true,
				hoistable: true,
				writable: node.kind === 'var' || node.kind === 'let',
			});
		});

		globals.forEach((node, name) => {
			if (name[0] === '$') {
				this.error(node, {
					code: 'illegal-subscription',
					message: `Cannot reference store value inside <script context="module">`,
				});
			} else {
				this.add_var({
					name,
					global: true,
				});
			}
		});

		this.extract_imports(script.content);
		this.extract_exports(script.content);
		remove_indentation(this.code, script.content);
		this.module_javascript = this.extract_javascript(script);
	}

	walk_instance_js_pre_template() {
		const script = this.ast.instance;
		if (!script) return;

		this.add_sourcemap_locations(script.content);

		// inject vars for reactive declarations
		script.content.body.forEach(node => {
			if (node.type !== 'LabeledStatement') return;
			if (node.body.type !== 'ExpressionStatement') return;

			const expression = unwrap_parens(node.body.expression);
			if (expression.type !== 'AssignmentExpression') return;

			extract_names(expression.left).forEach(name => {
				if (!this.var_lookup.has(name) && name[0] !== '$') {
					this.injected_reactive_declaration_vars.add(name);
				}
			});
		});

		const { scope: instance_scope, map, globals } = create_scopes(
			script.content
		);
		this.instance_scope = instance_scope;
		this.instance_scope_map = map;

		instance_scope.declarations.forEach((node, name) => {
			if (name[0] === '$') {
				this.error(node, {
					code: 'illegal-declaration',
					message: `The $ prefix is reserved, and cannot be used for variable and import names`,
				});
			}

			this.add_var({
				name,
				initialised: instance_scope.initialised_declarations.has(name),
				hoistable: /^Import/.test(node.type),
				writable: node.kind === 'var' || node.kind === 'let',
			});

			this.node_for_declaration.set(name, node);
		});

		globals.forEach((node, name) => {
			if (this.var_lookup.has(name)) return;

			if (this.injected_reactive_declaration_vars.has(name)) {
				this.add_var({
					name,
					injected: true,
					writable: true,
					reassigned: true,
					initialised: true,
				});
			} else if (name === '$$props') {
				this.add_var({
					name,
					injected: true,
				});
			} else if (name[0] === '$') {
				if (name === '$' || name[1] === '$') {
					this.error(node, {
						code: 'illegal-global',
						message: `${name} is an illegal variable name`
					});
				}

				this.add_var({
					name,
					injected: true,
					mutated: true,
					writable: true,
				});

				this.add_reference(name.slice(1));

				const variable = this.var_lookup.get(name.slice(1));
				if (variable) variable.subscribable = true;
			} else {
				this.add_var({
					name,
					global: true,
				});
			}
		});

		this.extract_imports(script.content);
		this.extract_exports(script.content);
		this.track_mutations();
	}

	walk_instance_js_post_template() {
		const script = this.ast.instance;
		if (!script) return;

		this.hoist_instance_declarations();
		this.extract_reactive_declarations();
		this.extract_reactive_store_references();
		this.javascript = this.extract_javascript(script);
	}

	// TODO merge this with other walks that are independent
	track_mutations() {
		const component = this;
		const { instance_scope, instance_scope_map: map } = this;

		let scope = instance_scope;

		walk(this.ast.instance.content, {
			enter(node) {
				if (map.has(node)) {
					scope = map.get(node);
				}

				let names;
				let deep = false;

				if (node.type === 'AssignmentExpression') {
					deep = node.left.type === 'MemberExpression';

					names = deep
						? [get_object(node.left).name]
						: extract_names(node.left);
				} else if (node.type === 'UpdateExpression') {
					names = [get_object(node.argument).name];
				}

				if (names) {
					names.forEach(name => {
						if (scope.find_owner(name) === instance_scope) {
							const variable = component.var_lookup.get(name);
							variable[deep ? 'mutated' : 'reassigned'] = true;
						}
					});
				}
			},

			leave(node) {
				if (map.has(node)) {
					scope = scope.parent;
				}
			},
		});
	}

	extract_reactive_store_references() {
		// TODO this pattern happens a lot... can we abstract it
		// (or better still, do fewer AST walks)?
		const component = this;
		let { instance_scope: scope, instance_scope_map: map } = this;

		walk(this.ast.instance.content, {
			enter(node, parent) {
				if (map.has(node)) {
					scope = map.get(node);
				}

				if (
					node.type === 'LabeledStatement' &&
					node.label.name === '$' &&
					parent.type !== 'Program'
				) {
					component.warn(node, {
						code: 'non-top-level-reactive-declaration',
						message: '$: has no effect outside of the top-level',
					});
				}

				if (is_reference(node as ESTreeNode, parent as ESTreeNode)) {
					const object = get_object(node);
					const { name } = object;

					if (name[0] === '$' && !scope.has(name)) {
						component.warn_if_undefined(name, object, null);
					}
				}
			},

			leave(node) {
				if (map.has(node)) {
					scope = scope.parent;
				}
			},
		});
	}

	invalidate(name, value?) {
		const variable = this.var_lookup.get(name);

		if (variable && (variable.subscribable && variable.reassigned)) {
			return `$$subscribe_${name}($$invalidate('${name}', ${value || name}))`;
		}

		if (name[0] === '$' && name[1] !== '$') {
			return `${name.slice(1)}.set(${name})`;
		}

		if (
			variable &&
			!variable.referenced &&
			!variable.is_reactive_dependency &&
			!variable.export_name &&
			!name.startsWith('$$')
		) {
			return value || name;
		}

		if (value) {
			return `$$invalidate('${name}', ${value})`;
		}

		// if this is a reactive declaration, invalidate dependencies recursively
		const deps = new Set([name]);

		deps.forEach(name => {
			const reactive_declarations = this.reactive_declarations.filter(x =>
				x.assignees.has(name)
			);
			reactive_declarations.forEach(declaration => {
				declaration.dependencies.forEach(name => {
					deps.add(name);
				});
			});
		});

		return Array.from(deps)
			.map(n => `$$invalidate('${n}', ${n})`)
			.join(', ');
	}

	rewrite_props(get_insert: (variable: Var) => string) {
		const component = this;
		const { code, instance_scope, instance_scope_map: map } = this;
		let scope = instance_scope;

		const coalesced_declarations = [];
		let current_group;

		walk(this.ast.instance.content, {
			enter(node, parent) {
				if (/Function/.test(node.type)) {
					current_group = null;
					return this.skip();
				}

				if (map.has(node)) {
					scope = map.get(node);
				}

				if (node.type === 'VariableDeclaration') {
					if (node.kind === 'var' || scope === instance_scope) {
						node.declarations.forEach((declarator, i) => {
							const next = node.declarations[i + 1];

							if (declarator.id.type !== 'Identifier') {
								const inserts = [];

								extract_names(declarator.id).forEach(name => {
									const variable = component.var_lookup.get(name);

									if (variable.export_name) {
										component.error(declarator, {
											code: 'destructured-prop',
											message: `Cannot declare props in destructured declaration`,
										});
									}

									if (variable.subscribable) {
										inserts.push(get_insert(variable));
									}
								});

								if (inserts.length > 0) {
									if (next) {
										code.overwrite(
											declarator.end,
											next.start,
											`; ${inserts.join('; ')}; ${node.kind} `
										);
									} else {
										code.appendLeft(declarator.end, `; ${inserts.join('; ')}`);
									}
								}

								return;
							}

							const { name } = declarator.id;
							const variable = component.var_lookup.get(name);

							if (variable.export_name) {
								if (current_group && current_group.kind !== node.kind) {
									current_group = null;
								}

								const insert = variable.subscribable
									? get_insert(variable)
									: null;

								if (!current_group || (current_group.insert && insert)) {
									current_group = {
										kind: node.kind,
										declarators: [declarator],
										insert,
									};
									coalesced_declarations.push(current_group);
								} else if (insert) {
									current_group.insert = insert;
									current_group.declarators.push(declarator);
								} else {
									current_group.declarators.push(declarator);
								}

								if (
									variable.writable &&
									variable.name !== variable.export_name
								) {
									code.prependRight(
										declarator.id.start,
										`${variable.export_name}: `
									);
								}

								if (next) {
									const next_variable = component.var_lookup.get(next.id.name);
									const new_declaration =
										!next_variable.export_name ||
										(current_group.insert && next_variable.subscribable);

									if (new_declaration) {
										code.overwrite(
											declarator.end,
											next.start,
											` ${node.kind} `
										);
									}
								}
							} else {
								current_group = null;

								if (variable.subscribable) {
									const insert = get_insert(variable);

									if (next) {
										code.overwrite(
											declarator.end,
											next.start,
											`; ${insert}; ${node.kind} `
										);
									} else {
										code.appendLeft(declarator.end, `; ${insert}`);
									}
								}
							}
						});
					}
				} else {
					if (node.type !== 'ExportNamedDeclaration') {
						if (!parent || parent.type === 'Program') current_group = null;
					}
				}
			},

			leave(node) {
				if (map.has(node)) {
					scope = scope.parent;
				}
			},
		});

		coalesced_declarations.forEach(group => {
			const writable = group.kind === 'var' || group.kind === 'let';

			let c = 0;
			let combining = false;

			group.declarators.forEach(declarator => {
				const { id } = declarator;

				if (combining) {
					code.overwrite(c, id.start, ', ');
				} else {
					if (writable) code.appendLeft(id.start, '{ ');
					combining = true;
				}

				c = declarator.end;
			});

			if (combining) {
				const insert = group.insert ? `; ${group.insert}` : '';

				const suffix =
					`${writable ? ` } = $$props` : ``}${insert}` +
					(code.original[c] === ';' ? `` : `;`);
				code.appendLeft(c, suffix);
			}
		});
	}

	hoist_instance_declarations() {
		// we can safely hoist variable declarations that are
		// initialised to literals, and functions that don't
		// reference instance variables other than other
		// hoistable functions. TODO others?

		const {
			hoistable_nodes,
			var_lookup,
			injected_reactive_declaration_vars,
		} = this;

		const top_level_function_declarations = new Map();

		this.ast.instance.content.body.forEach(node => {
			if (node.type === 'VariableDeclaration') {
				const all_hoistable = node.declarations.every(d => {
					if (!d.init) return false;
					if (d.init.type !== 'Literal') return false;

					const v = this.var_lookup.get(d.id.name);
					if (v.reassigned) return false;
					if (v.export_name) return false;

					if (this.var_lookup.get(d.id.name).reassigned) return false;
					if (
						this.vars.find(
							variable => variable.name === d.id.name && variable.module
						)
					)
						return false;

					return true;
				});

				if (all_hoistable) {
					node.declarations.forEach(d => {
						const variable = this.var_lookup.get(d.id.name);
						variable.hoistable = true;
					});

					hoistable_nodes.add(node);
					this.fully_hoisted.push(`[✂${node.start}-${node.end}✂]`);
				}
			}

			if (
				node.type === 'ExportNamedDeclaration' &&
				node.declaration &&
				node.declaration.type === 'FunctionDeclaration'
			) {
				top_level_function_declarations.set(node.declaration.id.name, node);
			}

			if (node.type === 'FunctionDeclaration') {
				top_level_function_declarations.set(node.id.name, node);
			}
		});

		const checked = new Set();
		const walking = new Set();

		const is_hoistable = fn_declaration => {
			if (fn_declaration.type === 'ExportNamedDeclaration') {
				fn_declaration = fn_declaration.declaration;
			}

			const instance_scope = this.instance_scope;
			let scope = this.instance_scope;
			const map = this.instance_scope_map;

			let hoistable = true;

			// handle cycles
			walking.add(fn_declaration);

			walk(fn_declaration, {
				enter(node, parent) {
					if (!hoistable) return this.skip();

					if (map.has(node)) {
						scope = map.get(node);
					}

					if (is_reference(node as ESTreeNode, parent as ESTreeNode)) {
						const { name } = flatten_reference(node);
						const owner = scope.find_owner(name);

						if (injected_reactive_declaration_vars.has(name)) {
							hoistable = false;
						} else if (name[0] === '$' && !owner) {
							hoistable = false;
						} else if (owner === instance_scope) {
							const variable = var_lookup.get(name);

							if (variable.reassigned || variable.mutated) hoistable = false;

							if (name === fn_declaration.id.name) return;

							if (variable.hoistable) return;

							if (top_level_function_declarations.has(name)) {
								const other_declaration = top_level_function_declarations.get(
									name
								);

								if (walking.has(other_declaration)) {
									hoistable = false;
								} else if (
									other_declaration.type === 'ExportNamedDeclaration' &&
									walking.has(other_declaration.declaration)
								) {
									hoistable = false;
								} else if (!is_hoistable(other_declaration)) {
									hoistable = false;
								}
							} else {
								hoistable = false;
							}
						}

						this.skip();
					}
				},

				leave(node) {
					if (map.has(node)) {
						scope = scope.parent;
					}
				},
			});

			checked.add(fn_declaration);
			walking.delete(fn_declaration);

			return hoistable;
		};

		for (const [name, node] of top_level_function_declarations) {
			if (is_hoistable(node)) {
				const variable = this.var_lookup.get(name);
				variable.hoistable = true;
				hoistable_nodes.add(node);

				remove_indentation(this.code, node);

				this.fully_hoisted.push(`[✂${node.start}-${node.end}✂]`);
			}
		}
	}

	extract_reactive_declarations() {
		const component = this;

		const unsorted_reactive_declarations = [];

		this.ast.instance.content.body.forEach(node => {
			if (node.type === 'LabeledStatement' && node.label.name === '$') {
				this.reactive_declaration_nodes.add(node);

				const assignees = new Set();
				const assignee_nodes = new Set();
				const dependencies = new Set();

				let scope = this.instance_scope;
				const map = this.instance_scope_map;

				walk(node.body, {
					enter(node, parent) {
						if (map.has(node)) {
							scope = map.get(node);
						}

						if (node.type === 'AssignmentExpression') {
							extract_identifiers(get_object(node.left)).forEach(node => {
								assignee_nodes.add(node);
								assignees.add(node.name);
							});
						} else if (node.type === 'UpdateExpression') {
							const identifier = get_object(node.argument);
							assignees.add(identifier.name);
						} else if (is_reference(node as ESTreeNode, parent as ESTreeNode)) {
							const identifier = get_object(node);
							if (!assignee_nodes.has(identifier)) {
								const { name } = identifier;
								const owner = scope.find_owner(name);
								const variable = component.var_lookup.get(name);
								if (variable) variable.is_reactive_dependency = true;
								const is_writable_or_mutated =
									variable && (variable.writable || variable.mutated);
								if (
									(!owner || owner === component.instance_scope) &&
									(name[0] === '$' || is_writable_or_mutated)
								) {
									dependencies.add(name);
								}
							}

							this.skip();
						}
					},

					leave(node) {
						if (map.has(node)) {
							scope = scope.parent;
						}
					},
				});

				add_indentation(this.code, node.body, 2);

				const expression =
					node.body.expression && unwrap_parens(node.body.expression);
				const declaration = expression && expression.left;

				unsorted_reactive_declarations.push({
					assignees,
					dependencies,
					node,
					declaration,
				});
			}
		});

		const lookup = new Map();
		let seen;

		unsorted_reactive_declarations.forEach(declaration => {
			declaration.assignees.forEach(name => {
				if (!lookup.has(name)) {
					lookup.set(name, []);
				}

				// TODO warn or error if a name is assigned to in
				// multiple reactive declarations?
				lookup.get(name).push(declaration);
			});
		});

<<<<<<< HEAD
		const add_declaration = declaration => {
			if (seen.has(declaration)) {
				this.error(declaration.node, {
					code: 'cyclical-reactive-declaration',
					message: 'Cyclical dependency detected',
=======
		const cycle = check_graph_for_cycles(unsorted_reactive_declarations.reduce((acc, declaration) => {
			declaration.assignees.forEach(v => {
				declaration.dependencies.forEach(w => {
					if (!declaration.assignees.has(w)) {
						acc.push([v, w]);
					}
>>>>>>> e6862162
				});
			});
			return acc;
		}, []));

		if (cycle && cycle.length) {
			const declarationList = lookup.get(cycle[0]);
			const declaration = declarationList[0];
			this.error(declaration.node, {
				code: 'cyclical-reactive-declaration',
				message: `Cyclical dependency detected: ${cycle.join(' → ')}`
			});
		}

		const add_declaration = declaration => {
			if (this.reactive_declarations.indexOf(declaration) !== -1) {
				return;
			}

			seen.add(declaration);

			declaration.dependencies.forEach(name => {
				if (declaration.assignees.has(name)) return;
				const earlier_declarations = lookup.get(name);
				if (earlier_declarations)
					earlier_declarations.forEach(declaration => {
						add_declaration(declaration);
					});
			});

			this.reactive_declarations.push(declaration);
		};

		unsorted_reactive_declarations.forEach(declaration => {
			seen = new Set();
			add_declaration(declaration);
		});
	}

	qualify(name) {
		if (name === `$$props`) return `ctx.$$props`;

		const variable = this.var_lookup.get(name);

		if (!variable) return name;

		this.add_reference(name); // TODO we can probably remove most other occurrences of this

		if (variable.hoistable) return name;

		return `ctx.${name}`;
	}

	warn_if_undefined(name: string, node, template_scope: TemplateScope) {
		if (name[0] === '$') {
			if (name === '$' || name[1] === '$' && name !== '$$props') {
				this.error(node, {
					code: 'illegal-global',
					message: `${name} is an illegal variable name`
				});
			}

			this.has_reactive_assignments = true; // TODO does this belong here?

			if (name === '$$props') return;

			name = name.slice(1);
		}

		if (this.var_lookup.has(name) && !this.var_lookup.get(name).global) return;
		if (template_scope && template_scope.names.has(name)) return;
		if (globals.has(name)) return;

		let message = `'${name}' is not defined`;
		if (!this.ast.instance)
			message += `. Consider adding a <script> block with 'export let ${name}' to declare a prop`;

		this.warn(node, {
			code: 'missing-declaration',
			message,
		});
	}

	push_ignores(ignores) {
		this.ignores = new Set(this.ignores || []);
		add_to_set(this.ignores, ignores);
		this.ignore_stack.push(this.ignores);
	}

	pop_ignores() {
		this.ignore_stack.pop();
		this.ignores = this.ignore_stack[this.ignore_stack.length - 1];
	}
}

function process_component_options(component: Component, nodes) {
	const component_options: ComponentOptions = {
		immutable: component.compile_options.immutable || false,
		accessors:
			'accessors' in component.compile_options
				? component.compile_options.accessors
				: !!component.compile_options.customElement,
		preserveWhitespace: !!component.compile_options.preserveWhitespace,
	};

	const node = nodes.find(node => node.name === 'svelte:options');

	function get_value(attribute, code, message) {
		const { value } = attribute;
		const chunk = value[0];

		if (!chunk) return true;

		if (value.length > 1) {
			component.error(attribute, { code, message });
		}

		if (chunk.type === 'Text') return chunk.data;

		if (chunk.expression.type !== 'Literal') {
			component.error(attribute, { code, message });
		}

		return chunk.expression.value;
	}

	if (node) {
		node.attributes.forEach(attribute => {
			if (attribute.type === 'Attribute') {
				const { name } = attribute;

				switch (name) {
					case 'tag': {
						const code = 'invalid-tag-attribute';
						const message = `'tag' must be a string literal`;
						const tag = get_value(attribute, code, message);

						if (typeof tag !== 'string' && tag !== null)
							component.error(attribute, { code, message });

						if (tag && !/^[a-zA-Z][a-zA-Z0-9]*-[a-zA-Z0-9-]+$/.test(tag)) {
							component.error(attribute, {
								code: `invalid-tag-property`,
								message: `tag name must be two or more words joined by the '-' character`,
							});
						}

						component_options.tag = tag;
						break;
					}

					case 'namespace': {
						const code = 'invalid-namespace-attribute';
						const message = `The 'namespace' attribute must be a string literal representing a valid namespace`;
						const ns = get_value(attribute, code, message);

						if (typeof ns !== 'string')
							component.error(attribute, { code, message });

						if (valid_namespaces.indexOf(ns) === -1) {
							const match = fuzzymatch(ns, valid_namespaces);
							if (match) {
								component.error(attribute, {
									code: `invalid-namespace-property`,
									message: `Invalid namespace '${ns}' (did you mean '${match}'?)`,
								});
							} else {
								component.error(attribute, {
									code: `invalid-namespace-property`,
									message: `Invalid namespace '${ns}'`,
								});
							}
						}

						component_options.namespace = ns;
						break;
					}

					case 'accessors':
					case 'immutable':
					case 'preserveWhitespace': {
						const code = `invalid-${name}-value`;
						const message = `${name} attribute must be true or false`;
						const value = get_value(attribute, code, message);

						if (typeof value !== 'boolean')
							component.error(attribute, { code, message });

						component_options[name] = value;
						break;
					}

					default:
						component.error(attribute, {
							code: `invalid-options-attribute`,
							message: `<svelte:options> unknown attribute`,
						});
				}
			} else {
				component.error(attribute, {
					code: `invalid-options-attribute`,
					message: `<svelte:options> can only have static 'tag', 'namespace', 'accessors', 'immutable' and 'preserveWhitespace' attributes`,
				});
			}
		});
	}

	return component_options;
}<|MERGE_RESOLUTION|>--- conflicted
+++ resolved
@@ -1331,20 +1331,12 @@
 			});
 		});
 
-<<<<<<< HEAD
-		const add_declaration = declaration => {
-			if (seen.has(declaration)) {
-				this.error(declaration.node, {
-					code: 'cyclical-reactive-declaration',
-					message: 'Cyclical dependency detected',
-=======
 		const cycle = check_graph_for_cycles(unsorted_reactive_declarations.reduce((acc, declaration) => {
 			declaration.assignees.forEach(v => {
 				declaration.dependencies.forEach(w => {
 					if (!declaration.assignees.has(w)) {
 						acc.push([v, w]);
 					}
->>>>>>> e6862162
 				});
 			});
 			return acc;
